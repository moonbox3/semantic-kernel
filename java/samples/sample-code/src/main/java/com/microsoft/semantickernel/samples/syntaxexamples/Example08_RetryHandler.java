--- conflicted
+++ resolved
@@ -1,7 +1,5 @@
 // Copyright (c) Microsoft. All rights reserved.
 package com.microsoft.semantickernel.samples.syntaxexamples;
-
-import static com.microsoft.semantickernel.SamplesConfig.DEFAULT_PROPERTIES_LOCATIONS;
 
 import com.azure.ai.openai.OpenAIAsyncClient;
 import com.azure.ai.openai.OpenAIClientBuilder;
@@ -10,27 +8,11 @@
 import com.azure.core.http.policy.RetryOptions;
 import com.microsoft.semantickernel.Kernel;
 import com.microsoft.semantickernel.exceptions.ConfigurationException;
-<<<<<<< HEAD
-import com.microsoft.semantickernel.orchestration.SKContext;
-import com.microsoft.semantickernel.settings.SettingsMap;
-import com.microsoft.semantickernel.textcompletion.CompletionSKFunction;
-import com.microsoft.semantickernel.textcompletion.TextCompletion;
-import java.time.Duration;
-
-/**
- * Demonstrates customizing the configuration of the Open AI client.
- * <p>
- * Refer to the <a href=
- * "https://github.com/microsoft/semantic-kernel/blob/experimental-java/java/samples/sample-code/README.md">
- * README</a> for endpoint and credential configuration.
- */
-=======
 import com.microsoft.semantickernel.semanticfunctions.KernelFunction;
 import com.microsoft.semantickernel.semanticfunctions.KernelFunctionFromPrompt;
 import com.microsoft.semantickernel.services.textcompletion.TextGenerationService;
 import java.time.Duration;
 
->>>>>>> 8d158e5c
 public class Example08_RetryHandler {
 
     private static final String MODEL_ID = System.getenv()
@@ -44,76 +26,6 @@
             .setMaxRetries(3));
 
         OpenAIAsyncClient client = new OpenAIClientBuilder()
-<<<<<<< HEAD
-                .retryOptions(retryOptions)
-                .endpoint(settings.getEndpoint())
-                .credential(new AzureKeyCredential(settings.getKey()))
-                .buildAsyncClient();
-
-        String text = """
-                Demo (ancient Greek poet)
-                    From Wikipedia, the free encyclopedia
-                    Demo or Damo (Greek: Δεμώ, Δαμώ; fl. c. AD 200) was a Greek woman of the
-                     Roman period, known for a single epigram, engraved upon the Colossus of
-                     Memnon, which bears her name. She speaks of herself therein as a lyric
-                     poetess dedicated to the Muses, but nothing is known of her life.[1]
-                    Identity
-                    Demo was evidently Greek, as her name, a traditional epithet of Demeter,
-                     signifies. The name was relatively common in the Hellenistic world, in
-                     Egypt and elsewhere, and she cannot be further identified. The date of her
-                     visit to the Colossus of Memnon cannot be established with certainty, but
-                     internal evidence on the left leg suggests her poem was inscribed there at
-                     some point in or after AD 196.[2]
-                    Epigram
-                    There are a number of graffiti inscriptions on the Colossus of Memnon.
-                     Following three epigrams by Julia Balbilla, a fourth epigram, in elegiac
-                     couplets, entitled and presumably authored by "Demo" or "Damo" (the
-                     Greek inscription is difficult to read), is a dedication to the Muses.[2]
-                     The poem is traditionally published with the works of Balbilla, though the
-                     internal evidence suggests a different author.[1]
-                    In the poem, Demo explains that Memnon has shown her special respect. In
-                     return, Demo offers the gift for poetry, as a gift to the hero. At the end
-                     of this epigram, she addresses Memnon, highlighting his divine status by
-                     recalling his strength and holiness.[2]
-                    Demo, like Julia Balbilla, writes in the artificial and poetic Aeolic
-                     dialect. The language indicates she was knowledgeable in Homeric
-                     poetry—'bearing a pleasant gift', for example, alludes to the use of that
-                     phrase throughout the Iliad and Odyssey.[a][2];
-                """;
-
-        String prompt = "{{$input}}\nSummarize the content above.";
-
-        TextCompletion textCompletion = SKBuilders.textCompletion()
-                .withModelId("davinci-002")
-                .withOpenAIClient(client)
-                .build();
-
-        Kernel kernel = SKBuilders
-                .kernel()
-                .withDefaultAIService(textCompletion)
-                .build();
-
-        CompletionSKFunction summarizeFunc = SKBuilders
-                .completionFunctions()
-                .withKernel(kernel)
-                .withPromptTemplate(prompt)
-                .withFunctionName("summarize")
-            .withRequestSettings(
-                SKBuilders.completionRequestSettings()
-                    .temperature(0.2)
-                    .topP(0.5)
-                    .maxTokens(2000)
-                    .frequencyPenalty(0)
-                    .presencePenalty(0)
-                    .build())
-                .build();
-
-        kernel.registerSemanticFunction(summarizeFunc);
-
-        SKContext context = summarizeFunc.invokeAsync(text).block();
-
-        System.out.println(context.getResult());
-=======
             .retryOptions(retryOptions)
             .endpoint("https://localhost:5000")
             .credential(new AzureKeyCredential("BAD KEY"))
@@ -140,6 +52,5 @@
         } catch (Exception e) {
             System.out.println("Hit max retries");
         }
->>>>>>> 8d158e5c
     }
 }