--- conflicted
+++ resolved
@@ -8,12 +8,9 @@
 import semantic_kernel as sk
 import semantic_kernel.connectors.ai.open_ai as sk_oai
 from semantic_kernel.functions.kernel_arguments import KernelArguments
-<<<<<<< HEAD
 from semantic_kernel.functions.kernel_function import KernelFunction
 from semantic_kernel.models.ai.chat_completion.chat_history import ChatHistory
 from semantic_kernel.prompt_template.input_variable import InputVariable
-=======
->>>>>>> 52d043b0
 from semantic_kernel.utils.settings import azure_openai_settings_from_dot_env_as_dict
 
 logging.basicConfig(level=logging.INFO)
@@ -83,10 +80,6 @@
 async def chat() -> bool:
     try:
         user_input = input("User:> ")
-<<<<<<< HEAD
-=======
-        arguments = KernelArguments(user_input=user_input or "what is openai?")
->>>>>>> 52d043b0
     except KeyboardInterrupt:
         print("\n\nExiting chat...")
         return False
@@ -100,29 +93,21 @@
 
     stream = True
     if stream:
-<<<<<<< HEAD
         answer = kernel.invoke_stream(
             chat_function,
             request=user_input,
             chat_history=history,
         )
-=======
-        answer = kernel.invoke_stream(chat_function, arguments=arguments)
->>>>>>> 52d043b0
         print("Mosscap:> ", end="")
         async for message in answer:
             print(str(message[0]), end="")
         print("\n")
         return True
-<<<<<<< HEAD
     answer = await kernel.invoke(
         chat_function,
         request=user_input,
         chat_history=history,
     )
-=======
-    answer = await kernel.invoke(chat_function, arguments=arguments)
->>>>>>> 52d043b0
     print(f"Mosscap:> {answer}")
     history.add_user_message(user_input)
     history.add_assistant_message(str(answer))
