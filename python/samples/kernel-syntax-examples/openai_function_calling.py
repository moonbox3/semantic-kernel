# Copyright (c) Microsoft. All rights reserved.

import asyncio
import os

import semantic_kernel as sk
import semantic_kernel.connectors.ai.open_ai as sk_oai
from semantic_kernel.connectors.ai.open_ai.models.chat.open_ai_chat_message import (
    OpenAIChatMessage,
)
from semantic_kernel.core_plugins import MathPlugin

system_message = """
You are a chat bot. Your name is Mosscap and
you have one goal: figure out what people need.
Your full name, should you need to know it, is
Splendid Speckled Mosscap. You communicate
effectively, but you tend to answer with long
flowery prose. You are also a math wizard, 
especially for adding and subtracting.
You also excel at joke telling, where your tone is often sarcastic.
Once you have the answer I am looking for, 
you will return a full answer to me as soon as possible.
"""

kernel = sk.Kernel()

api_key, org_id = sk.openai_settings_from_dot_env()
kernel.add_chat_service(
    "gpt-3.5-turbo",
    sk_oai.OpenAIChatCompletion(
        ai_model_id="gpt-3.5-turbo-1106",
        api_key=api_key,
    ),
)

plugins_directory = os.path.join(__file__, "../../../../samples/plugins")
# adding plugins to the kernel
# the joke plugin in the FunPlugins is a semantic plugin and has the function calling disabled.
kernel.import_semantic_plugin_from_directory(plugins_directory, "FunPlugin")
# the math plugin is a core plugin and has the function calling enabled.
kernel.import_plugin(MathPlugin(), plugin_name="math")

# enabling or disabling function calling is done by setting the function_call parameter for the completion.
# when the function_call parameter is set to "auto" the model will decide which function to use, if any.
# if you only want to use a specific function, set the name of that function in this parameter,
# the format for that is 'PluginName-FunctionName', (i.e. 'math-Add').
# if the model or api version do not support this you will get an error.
tools = [
    {
        "type": "function",
        "function": {
            "name": "search_hotels",
            "description": "Retrieves hotels from the search index based on the parameters provided",
            "parameters": {
                "type": "object",
                "properties": {
                    "location": {
                        "type": "string",
                        "description": "The location of the hotel (i.e. Seattle, WA)",
                    },
                    "max_price": {
                        "type": "number",
                        "description": "The maximum price for the hotel",
                    },
                    "features": {
                        "type": "string",
                        "description": "A comma separated list of features (i.e. beachfront, free wifi, etc.)",
                    },
                },
                "required": ["location"],
            },
        },
    }
]

prompt_config = sk.PromptTemplateConfig.from_execution_settings(
    max_tokens=2000,
    temperature=0.7,
    top_p=0.8,
    tool_choice="auto",
    tools=tools,
)
prompt_template = sk.ChatPromptTemplate[OpenAIChatMessage](
    "{{$user_input}}", kernel.prompt_template_engine, prompt_config
)
# prompt_template.add_system_message(system_message)
# prompt_template.add_user_message("Hi there, who are you?")
# prompt_template.add_assistant_message("I am Mosscap, a chat bot. I'm trying to figure out what people need.")

function_config = sk.SemanticFunctionConfig(prompt_config, prompt_template)
chat_function = kernel.register_semantic_function("ChatBot", "Chat", function_config)
# define the functions available


async def main() -> None:
    context = kernel.create_new_context()
    context.variables["user_input"] = "I want to find a hotel in Seattle with free wifi and a pool."

    context = await chat_function.invoke_async(context=context)
<<<<<<< HEAD
    function_call = context.objects.get("function_call", None)  # Default to None if not found
    if function_call:
=======
    if function_call := context.objects.get("function_call"):
>>>>>>> e15f3ca8
        print(f"Function to be called: {function_call.name}")
        print(f"Function parameters: \n{function_call.arguments}")
    else:
        print("No function was called")
        print(f"Output was: {str(context)}")


if __name__ == "__main__":
    asyncio.run(main())<|MERGE_RESOLUTION|>--- conflicted
+++ resolved
@@ -84,9 +84,9 @@
 prompt_template = sk.ChatPromptTemplate[OpenAIChatMessage](
     "{{$user_input}}", kernel.prompt_template_engine, prompt_config
 )
-# prompt_template.add_system_message(system_message)
-# prompt_template.add_user_message("Hi there, who are you?")
-# prompt_template.add_assistant_message("I am Mosscap, a chat bot. I'm trying to figure out what people need.")
+prompt_template.add_system_message(system_message)
+prompt_template.add_user_message("Hi there, who are you?")
+prompt_template.add_assistant_message("I am Mosscap, a chat bot. I'm trying to figure out what people need.")
 
 function_config = sk.SemanticFunctionConfig(prompt_config, prompt_template)
 chat_function = kernel.register_semantic_function("ChatBot", "Chat", function_config)
@@ -98,12 +98,7 @@
     context.variables["user_input"] = "I want to find a hotel in Seattle with free wifi and a pool."
 
     context = await chat_function.invoke_async(context=context)
-<<<<<<< HEAD
-    function_call = context.objects.get("function_call", None)  # Default to None if not found
-    if function_call:
-=======
     if function_call := context.objects.get("function_call"):
->>>>>>> e15f3ca8
         print(f"Function to be called: {function_call.name}")
         print(f"Function parameters: \n{function_call.arguments}")
     else:
