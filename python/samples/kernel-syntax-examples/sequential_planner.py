# Copyright (c) Microsoft. All rights reserved.

import semantic_kernel as sk
from semantic_kernel.connectors.ai.open_ai import OpenAIChatCompletion
from semantic_kernel.core_plugins import (
    FileIOPlugin,
    MathPlugin,
    TextPlugin,
    TimePlugin,
)
from semantic_kernel.planning import SequentialPlanner


async def main():
    kernel = sk.Kernel()
    api_key, org_id = sk.openai_settings_from_dot_env()

<<<<<<< HEAD
    kernel.add_chat_service("gpt-3.5", OpenAIChatCompletion("gpt-3.5-turbo", api_key, org_id))
=======
    kernel.add_chat_service("gpt-3.5", OpenAIChatCompletion("gpt-3.5-turbo", api_key=api_key, org_id=org_id))
>>>>>>> e15f3ca8
    kernel.import_plugin(MathPlugin(), "math")
    kernel.import_plugin(FileIOPlugin(), "fileIO")
    kernel.import_plugin(TimePlugin(), "time")
    kernel.import_plugin(TextPlugin(), "text")

    # create an instance of sequential planner.
    planner = SequentialPlanner(kernel)

    # the ask for which the sequential planner is going to find a relevant function.
    ask = "What day of the week is today, all uppercase?"

    # ask the sequential planner to identify a suitable function from the list of functions available.
    plan = await planner.create_plan_async(goal=ask)

    # ask the sequential planner to execute the identified function.
    result = await plan.invoke_async()

    for step in plan._steps:
        print(step.description, ":", step._state.__dict__)

    print("Expected Answer:")
    print(result)
    """
    Output:
    SUNDAY
    """


if __name__ == "__main__":
    import asyncio

    asyncio.run(main())<|MERGE_RESOLUTION|>--- conflicted
+++ resolved
@@ -15,11 +15,7 @@
     kernel = sk.Kernel()
     api_key, org_id = sk.openai_settings_from_dot_env()
 
-<<<<<<< HEAD
-    kernel.add_chat_service("gpt-3.5", OpenAIChatCompletion("gpt-3.5-turbo", api_key, org_id))
-=======
     kernel.add_chat_service("gpt-3.5", OpenAIChatCompletion("gpt-3.5-turbo", api_key=api_key, org_id=org_id))
->>>>>>> e15f3ca8
     kernel.import_plugin(MathPlugin(), "math")
     kernel.import_plugin(FileIOPlugin(), "fileIO")
     kernel.import_plugin(TimePlugin(), "time")
