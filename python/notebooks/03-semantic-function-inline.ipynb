--- conflicted
+++ resolved
@@ -84,11 +84,7 @@
     "    kernel.add_text_completion_service(\"dv\", azure_text_service)\n",
     "else:\n",
     "    api_key, org_id = sk.openai_settings_from_dot_env()\n",
-<<<<<<< HEAD
-    "    oai_text_service = OpenAITextCompletion(ai_model_id=\"gpt-4\", api_key=api_key, org_id=org_id)\n",
-=======
     "    oai_text_service = OpenAITextCompletion(ai_model_id=\"gpt-3.5-turbo-instruct\", api_key=api_key, org_id=org_id)\n",
->>>>>>> e15f3ca8
     "    kernel.add_text_completion_service(\"dv\", oai_text_service)"
    ]
   },
