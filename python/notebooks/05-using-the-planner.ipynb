{
 "cells": [
  {
   "cell_type": "markdown",
   "id": "99a80181",
   "metadata": {},
   "source": [
    "# Introduction to the Planner\n",
    "\n",
    "The Planner is one of the fundamental concepts of the Semantic Kernel.\n",
    "\n",
    "It makes use of the collection of native and semantic functions that have been registered to the kernel and using AI, will formulate a plan to execute the given ask.\n",
    "\n",
    "From our own testing, planner works best with more powerful models like `gpt4` but sometimes you might get working plans with cheaper models like `gpt-35-turbo`. We encourage you to implement your own versions of the planner and use different models that fit your user needs.  \n",
    "\n",
    "Read more about planner [here](https://aka.ms/sk/concepts/planner)"
   ]
  },
  {
   "cell_type": "code",
   "execution_count": null,
   "id": "07eb35d2",
   "metadata": {},
   "outputs": [],
   "source": [
    "!python -m pip install semantic-kernel==0.4.5.dev0"
   ]
  },
  {
   "cell_type": "code",
   "execution_count": 1,
   "id": "11e59885",
   "metadata": {},
   "outputs": [],
   "source": [
    "import semantic_kernel as sk\n",
    "from semantic_kernel.connectors.ai.open_ai import (\n",
    "    OpenAIChatCompletion,\n",
    "    AzureChatCompletion,\n",
    ")\n",
    "\n",
    "kernel = sk.Kernel()\n",
    "\n",
    "useAzureOpenAI = False\n",
    "\n",
    "# Configure AI backend used by the kernel\n",
    "if useAzureOpenAI:\n",
    "    deployment, api_key, endpoint = sk.azure_openai_settings_from_dot_env()\n",
    "    kernel.add_chat_service(\n",
    "        \"chat_completion\",\n",
    "        AzureChatCompletion(deployment_name=deployment, endpoint=endpoint, api_key=api_key),\n",
    "    )\n",
    "else:\n",
    "    api_key, org_id = sk.openai_settings_from_dot_env()\n",
    "    kernel.add_chat_service(\n",
    "        \"gpt-4\",\n",
<<<<<<< HEAD
    "        OpenAIChatCompletion(ai_model_id=\"gpt-4\", api_key=api_key, org_id=org_id),\n",
=======
    "        OpenAIChatCompletion(ai_model_id=\"gpt-3.5-turbo-1106\", api_key=api_key, org_id=org_id),\n",
>>>>>>> e15f3ca8
    "    )"
   ]
  },
  {
   "cell_type": "markdown",
   "id": "4ff28070",
   "metadata": {},
   "source": [
    "## It all begins with an ask"
   ]
  },
  {
   "cell_type": "code",
   "execution_count": 2,
   "id": "93bc6103",
   "metadata": {},
   "outputs": [],
   "source": [
    "ask = \"\"\"\n",
    "Tomorrow is Valentine's day. I need to come up with a few date ideas. She speaks French so write it in French.\n",
    "Convert the text to uppercase\"\"\""
   ]
  },
  {
   "cell_type": "markdown",
   "id": "a5d86739",
   "metadata": {},
   "source": [
    "### Providing plugins to the planner\n",
    "The planner needs to know what plugins are available to it. Here we'll give it access to the `SummarizePlugin` and `WriterPlugin` we have defined on disk. This will include many semantic functions, of which the planner will intelligently choose a subset. \n",
    "\n",
    "You can also include native functions as well. Here we'll add the TextPlugin."
   ]
  },
  {
   "cell_type": "code",
   "execution_count": 3,
   "id": "ca0e7604",
   "metadata": {},
   "outputs": [],
   "source": [
    "from semantic_kernel.core_plugins.text_plugin import TextPlugin\n",
    "\n",
    "plugins_directory = \"../../samples/plugins/\"\n",
    "summarize_plugin = kernel.import_semantic_plugin_from_directory(plugins_directory, \"SummarizePlugin\")\n",
    "writer_plugin = kernel.import_semantic_plugin_from_directory(plugins_directory, \"WriterPlugin\")\n",
    "text_plugin = kernel.import_plugin(TextPlugin(), \"TextPlugin\")"
   ]
  },
  {
   "cell_type": "markdown",
   "id": "deff5675",
   "metadata": {},
   "source": [
    "Define your ASK. What do you want the Kernel to do?"
   ]
  },
  {
   "cell_type": "markdown",
   "id": "eee6fe7b",
   "metadata": {},
   "source": [
    "# Basic Planner"
   ]
  },
  {
   "cell_type": "markdown",
   "id": "590a22f2",
   "metadata": {},
   "source": [
    " Let's start by taking a look at a basic planner. The `BasicPlanner` produces a JSON-based plan that aims to solve the provided ask sequentially and evaluated in order."
   ]
  },
  {
   "cell_type": "code",
   "execution_count": 4,
   "id": "20d35ed0",
   "metadata": {},
   "outputs": [],
   "source": [
    "from semantic_kernel.planning.basic_planner import BasicPlanner\n",
    "\n",
    "planner = BasicPlanner()"
   ]
  },
  {
   "cell_type": "code",
   "execution_count": 5,
   "id": "d5697c09",
   "metadata": {},
   "outputs": [],
   "source": [
    "basic_plan = await planner.create_plan_async(ask, kernel)"
   ]
  },
  {
   "cell_type": "code",
   "execution_count": null,
   "id": "b425ba1e",
   "metadata": {},
   "outputs": [],
   "source": [
    "print(basic_plan.generated_plan)"
   ]
  },
  {
   "cell_type": "markdown",
   "id": "0f3a48f8",
   "metadata": {},
   "source": [
    "You can see that the Planner took my ask and converted it into an JSON-based plan detailing how the AI would go about solving this task, making use of the plugins that the Kernel has available to it.\n",
    "\n",
    "As you can see in the above plan, the AI has determined which functions to call in order to fulfill the user ask. The output of each step of the plan becomes the input to the next function."
   ]
  },
  {
   "cell_type": "markdown",
   "id": "cd4df0c2",
   "metadata": {},
   "source": [
    "Let's also define an inline plugin and have it be available to the Planner. Be sure to give it a function name and plugin name."
   ]
  },
  {
   "cell_type": "code",
   "execution_count": null,
   "id": "54422ba6",
   "metadata": {},
   "outputs": [],
   "source": [
    "sk_prompt = \"\"\"\n",
    "{{$input}}\n",
    "\n",
    "Rewrite the above in the style of Shakespeare.\n",
    "\"\"\"\n",
    "shakespeareFunction = kernel.create_semantic_function(\n",
    "    prompt_template=sk_prompt,\n",
    "    function_name=\"shakespeare\",\n",
    "    plugin_name=\"ShakespearePlugin\",\n",
    "    max_tokens=2000,\n",
    "    temperature=0.8,\n",
    ")"
   ]
  },
  {
   "cell_type": "markdown",
   "id": "5057cf9b",
   "metadata": {},
   "source": [
    "Let's update our ask using this new plugin"
   ]
  },
  {
   "cell_type": "code",
   "execution_count": null,
   "id": "a3161dcf",
   "metadata": {},
   "outputs": [],
   "source": [
    "ask = \"\"\"\n",
    "Tomorrow is Valentine's day. I need to come up with a few date ideas.\n",
    "She likes Shakespeare so write using his style. She speaks French so write it in French.\n",
    "Convert the text to uppercase.\"\"\"\n",
    "\n",
    "new_plan = await planner.create_plan_async(ask, kernel)"
   ]
  },
  {
   "cell_type": "code",
   "execution_count": null,
   "id": "997462e8",
   "metadata": {},
   "outputs": [],
   "source": [
    "print(new_plan.generated_plan)"
   ]
  },
  {
   "cell_type": "markdown",
   "id": "b67a052e",
   "metadata": {},
   "source": [
    "### Executing the plan"
   ]
  },
  {
   "cell_type": "markdown",
   "id": "3b839c90",
   "metadata": {},
   "source": [
    "Now that we have a plan, let's try to execute it! The Planner has a function called `execute_plan`."
   ]
  },
  {
   "cell_type": "code",
   "execution_count": null,
   "id": "9384831a",
   "metadata": {},
   "outputs": [],
   "source": [
    "results = await planner.execute_plan_async(new_plan, kernel)"
   ]
  },
  {
   "cell_type": "code",
   "execution_count": null,
   "id": "9192b186",
   "metadata": {},
   "outputs": [],
   "source": [
    "print(results)"
   ]
  },
  {
   "cell_type": "markdown",
   "id": "e8a9b6b7",
   "metadata": {},
   "source": [
    "# The Plan Object Model"
   ]
  },
  {
   "cell_type": "markdown",
   "id": "e50f8859",
   "metadata": {},
   "source": [
    "To build more advanced planners, we need to introduce a proper Plan object that can contain all the necessary state and information needed for high quality plans.\n",
    "\n",
    "To see what that object model is, look at (https://github.com/microsoft/semantic-kernel/blob/main/python/semantic_kernel/planning/plan.py)"
   ]
  },
  {
   "cell_type": "markdown",
   "id": "0a0cb2a2",
   "metadata": {},
   "source": [
    "# Sequential Planner"
   ]
  },
  {
   "cell_type": "markdown",
   "id": "a1c66d83",
   "metadata": {},
   "source": [
    "The sequential planner is an XML-based step-by-step planner. You can see the prompt used for it here (https://github.com/microsoft/semantic-kernel/blob/main/python/semantic_kernel/planning/sequential_planner/Plugins/SequentialPlanning/skprompt.txt)"
   ]
  },
  {
   "cell_type": "code",
   "execution_count": null,
   "id": "e2e90624",
   "metadata": {},
   "outputs": [],
   "source": [
    "from semantic_kernel.planning import SequentialPlanner\n",
    "\n",
    "planner = SequentialPlanner(kernel)"
   ]
  },
  {
   "cell_type": "code",
   "execution_count": null,
   "id": "0d537981",
   "metadata": {},
   "outputs": [],
   "source": [
    "sequential_plan = await planner.create_plan_async(goal=ask)"
   ]
  },
  {
   "cell_type": "markdown",
   "id": "ee2f462b",
   "metadata": {},
   "source": [
    "To see the steps that the Sequential Planner will take, we can iterate over them and print their descriptions"
   ]
  },
  {
   "cell_type": "code",
   "execution_count": null,
   "id": "e7007418",
   "metadata": {},
   "outputs": [],
   "source": [
    "for step in sequential_plan._steps:\n",
    "    print(step.description, \":\", step._state.__dict__)"
   ]
  },
  {
   "cell_type": "markdown",
   "id": "4db5f844",
   "metadata": {},
   "source": [
    "Let's ask the sequential planner to execute the plan."
   ]
  },
  {
   "cell_type": "code",
   "execution_count": null,
   "id": "88411884",
   "metadata": {},
   "outputs": [],
   "source": [
    "result = await sequential_plan.invoke_async()"
   ]
  },
  {
   "cell_type": "code",
   "execution_count": null,
   "id": "36d27aa0",
   "metadata": {},
   "outputs": [],
   "source": [
    "print(result)"
   ]
  },
  {
   "cell_type": "markdown",
   "id": "d6487c75",
   "metadata": {},
   "source": [
    "# Action Planner"
   ]
  },
  {
   "cell_type": "markdown",
   "id": "b045e26b",
   "metadata": {},
   "source": [
    "The action planner takes in a list of functions and the goal, and outputs a **single** function to use that is appropriate to meet that goal."
   ]
  },
  {
   "cell_type": "code",
   "execution_count": null,
   "id": "5bfc0b9f",
   "metadata": {},
   "outputs": [],
   "source": [
    "from semantic_kernel.planning import ActionPlanner\n",
    "\n",
    "planner = ActionPlanner(kernel)"
   ]
  },
  {
   "cell_type": "markdown",
   "id": "53b1f296",
   "metadata": {},
   "source": [
    "Let's add more plugins to the kernel"
   ]
  },
  {
   "cell_type": "code",
   "execution_count": null,
   "id": "cc12642a",
   "metadata": {},
   "outputs": [],
   "source": [
    "from semantic_kernel.core_plugins import (\n",
    "    FileIOPlugin,\n",
    "    MathPlugin,\n",
    "    TextPlugin,\n",
    "    TimePlugin,\n",
    ")\n",
    "\n",
    "kernel.import_plugin(MathPlugin(), \"math\")\n",
    "kernel.import_plugin(FileIOPlugin(), \"fileIO\")\n",
    "kernel.import_plugin(TimePlugin(), \"time\")\n",
    "kernel.import_plugin(TextPlugin(), \"text\")"
   ]
  },
  {
   "cell_type": "code",
   "execution_count": null,
   "id": "b938dc0e",
   "metadata": {},
   "outputs": [],
   "source": [
    "ask = \"What is the sum of 110 and 990?\""
   ]
  },
  {
   "cell_type": "code",
   "execution_count": null,
   "id": "3aafd268",
   "metadata": {},
   "outputs": [],
   "source": [
    "plan = await planner.create_plan_async(goal=ask)"
   ]
  },
  {
   "cell_type": "code",
   "execution_count": null,
   "id": "42589835",
   "metadata": {},
   "outputs": [],
   "source": [
    "result = await plan.invoke_async()"
   ]
  },
  {
   "cell_type": "code",
   "execution_count": null,
   "id": "dc75e7a9",
   "metadata": {},
   "outputs": [],
   "source": [
    "print(result)"
   ]
  },
  {
   "cell_type": "markdown",
   "id": "789b651a",
   "metadata": {},
   "source": [
    "# Stepwise Planner"
   ]
  },
  {
   "cell_type": "markdown",
   "id": "8a4bbcc3",
   "metadata": {},
   "source": [
    "Stepwise Planner is based off the paper from MRKL (Modular Reasoning, Knowledge and Language) and is similar to other papers like ReACT (Reasoning and Acting in Language Models). At the core, the stepwise planner allows for the AI to form \"thoughts\" and \"observations\" and execute actions based off those to achieve a user's goal. This continues until all required functions are complete and a final output is generated.\n",
    "\n",
    "See a video walkthrough of Stepwise Planner [here.](https://youtu.be/DG_Ge1v0c4Q?si=T1CHaAm1vV0mWRHu)"
   ]
  },
  {
   "cell_type": "code",
   "execution_count": null,
   "id": "32839327",
   "metadata": {},
   "outputs": [],
   "source": [
    "from semantic_kernel.planning import StepwisePlanner\n",
    "from semantic_kernel.planning.stepwise_planner.stepwise_planner_config import (\n",
    "    StepwisePlannerConfig,\n",
    ")"
   ]
  },
  {
   "cell_type": "markdown",
   "id": "e0a00bde",
   "metadata": {},
   "source": [
    "Let's create a Bing Search native plugin that we can pass in to the Kernel.\n",
    "\n",
    "Make sure you have a Bing Search API key in your `.env` file\n",
    "\n",
    "(https://www.microsoft.com/en-us/bing/apis/bing-web-search-api)"
   ]
  },
  {
   "cell_type": "code",
   "execution_count": null,
   "id": "92fc5de8",
   "metadata": {},
   "outputs": [],
   "source": [
    "class WebSearchEnginePlugin:\n",
    "    \"\"\"\n",
    "    A search engine plugin.\n",
    "    \"\"\"\n",
    "\n",
    "    from semantic_kernel.orchestration.sk_context import SKContext\n",
    "    from semantic_kernel.plugin_definition import (\n",
    "        sk_function,\n",
    "        sk_function_context_parameter,\n",
    "    )\n",
    "\n",
    "    def __init__(self, connector) -> None:\n",
    "        self._connector = connector\n",
    "\n",
    "    @sk_function(description=\"Performs a web search for a given query\", name=\"searchAsync\")\n",
    "    @sk_function_context_parameter(\n",
    "        name=\"query\",\n",
    "        description=\"The search query\",\n",
    "    )\n",
    "    async def search_async(self, query: str, context: SKContext) -> str:\n",
    "        query = query or context.variables.get(\"query\")[1]\n",
    "        result = await self._connector.search_async(query, num_results=5, offset=0)\n",
    "        return str(result)"
   ]
  },
  {
   "cell_type": "code",
   "execution_count": null,
   "id": "415f7876",
   "metadata": {},
   "outputs": [],
   "source": [
    "from semantic_kernel.connectors.search_engine import BingConnector\n",
    "\n",
    "BING_API_KEY = sk.bing_search_settings_from_dot_env()\n",
    "connector = BingConnector(BING_API_KEY)\n",
    "kernel.import_plugin(WebSearchEnginePlugin(connector), plugin_name=\"WebSearch\")"
   ]
  },
  {
   "cell_type": "markdown",
   "id": "effdf3ab",
   "metadata": {},
   "source": [
    "Let's also add a couple more plugins"
   ]
  },
  {
   "cell_type": "code",
   "execution_count": null,
   "id": "abe150e0",
   "metadata": {},
   "outputs": [],
   "source": [
    "from semantic_kernel.core_plugins.math_plugin import MathPlugin\n",
    "from semantic_kernel.core_plugins.time_plugin import TimePlugin\n",
    "\n",
    "kernel.import_plugin(TimePlugin(), \"time\")\n",
    "kernel.import_plugin(MathPlugin(), \"math\")"
   ]
  },
  {
   "cell_type": "code",
   "execution_count": null,
   "id": "06d08549",
   "metadata": {},
   "outputs": [],
   "source": [
    "planner = StepwisePlanner(kernel, StepwisePlannerConfig(max_iterations=10, min_iteration_time_ms=1000))"
   ]
  },
  {
   "cell_type": "markdown",
   "id": "50699ec3",
   "metadata": {},
   "source": [
    "Now let's do a more complicated ask that will require planner to make a call to Bing to get the latest information."
   ]
  },
  {
   "cell_type": "code",
   "execution_count": null,
   "id": "596ade21",
   "metadata": {},
   "outputs": [],
   "source": [
    "ask = \"\"\"How many total championships combined do the top 5 teams in the NBA have?\"\"\"\n",
    "\n",
    "plan = planner.create_plan(goal=ask)"
   ]
  },
  {
   "cell_type": "code",
   "execution_count": null,
   "id": "176988ac",
   "metadata": {},
   "outputs": [],
   "source": [
    "result = await plan.invoke_async()"
   ]
  },
  {
   "cell_type": "code",
   "execution_count": null,
   "id": "d00c6f71",
   "metadata": {},
   "outputs": [],
   "source": [
    "print(result)"
   ]
  },
  {
   "cell_type": "markdown",
   "id": "cb40370d",
   "metadata": {},
   "source": [
    "Let's see the steps that the AI took to get to the answer."
   ]
  },
  {
   "cell_type": "code",
   "execution_count": null,
   "id": "7159ca1b",
   "metadata": {},
   "outputs": [],
   "source": [
    "for index, step in enumerate(plan._steps):\n",
    "    print(\"Step:\", index)\n",
    "    print(\"Description:\", step.description)\n",
    "    print(\"Function:\", step.plugin_name + \".\" + step._function.name)\n",
    "    if len(step._outputs) > 0:\n",
    "        print(\"  Output:\\n\", str.replace(result[step._outputs[0]], \"\\n\", \"\\n  \"))"
   ]
  }
 ],
 "metadata": {
  "kernelspec": {
   "display_name": "Python 3 (ipykernel)",
   "language": "python",
   "name": "python3"
  },
  "language_info": {
   "codemirror_mode": {
    "name": "ipython",
    "version": 3
   },
   "file_extension": ".py",
   "mimetype": "text/x-python",
   "name": "python",
   "nbconvert_exporter": "python",
   "pygments_lexer": "ipython3",
   "version": "3.10.12"
  }
 },
 "nbformat": 4,
 "nbformat_minor": 5
}<|MERGE_RESOLUTION|>--- conflicted
+++ resolved
@@ -54,11 +54,7 @@
     "    api_key, org_id = sk.openai_settings_from_dot_env()\n",
     "    kernel.add_chat_service(\n",
     "        \"gpt-4\",\n",
-<<<<<<< HEAD
-    "        OpenAIChatCompletion(ai_model_id=\"gpt-4\", api_key=api_key, org_id=org_id),\n",
-=======
     "        OpenAIChatCompletion(ai_model_id=\"gpt-3.5-turbo-1106\", api_key=api_key, org_id=org_id),\n",
->>>>>>> e15f3ca8
     "    )"
    ]
   },
