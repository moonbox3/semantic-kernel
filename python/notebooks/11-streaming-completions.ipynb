--- conflicted
+++ resolved
@@ -17,11 +17,7 @@
    "metadata": {},
    "outputs": [],
    "source": [
-<<<<<<< HEAD
-    "!python -m pip install semantic-kernel==0.4.4.dev0"
-=======
     "!python -m pip install semantic-kernel==0.4.5.dev0"
->>>>>>> e15f3ca8
    ]
   },
   {
