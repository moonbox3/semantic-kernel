--- conflicted
+++ resolved
@@ -73,7 +73,6 @@
 chroma = [
     "chromadb >= 0.5,< 1.1"
 ]
-<<<<<<< HEAD
 copilot_studio = [
   "microsoft-agents-core",
   "microsoft-agents-copilotstudio-client",
@@ -81,12 +80,7 @@
 dapr = [
     "dapr>=1.14.0",
     "dapr-ext-fastapi>=1.14.0",
-    "flask-dapr>=1.14.0"
-=======
-google = [
-    "google-cloud-aiplatform == 1.89.0",
-    "google-generativeai ~= 0.8"
->>>>>>> b8b016b6
+    "flask-dapr>=1.14.0",
 ]
 faiss = [
     "faiss-cpu>=1.10.0"
@@ -103,16 +97,6 @@
 mcp = [
     "mcp ~= 1.6"
 ]
-<<<<<<< HEAD
-=======
-mongo = [
-    "pymongo >= 4.8.0, < 4.13",
-    "motor >= 3.3.2,< 3.8.0"
-]
-notebooks = [
-    "ipykernel ~= 6.29"
-]
->>>>>>> b8b016b6
 milvus = [
     "pymilvus >= 2.3,< 2.6",
     "milvus >= 2.3,<2.3.8; platform_system != 'Windows'"
