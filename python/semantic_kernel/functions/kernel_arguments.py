# Copyright (c) Microsoft. All rights reserved.

from typing import TYPE_CHECKING, Any, Dict, List, Optional, Union

if TYPE_CHECKING:
    from semantic_kernel.connectors.ai.prompt_execution_settings import PromptExecutionSettings


class KernelArguments(dict):
    def __init__(
        self,
        settings: Optional[Union["PromptExecutionSettings", List["PromptExecutionSettings"]]] = None,
        **kwargs: Dict[str, Any],
    ):
        """Initializes a new instance of the KernelArguments class,
        this is a dict-like class with the additional field for the execution_settings.

        This class is derived from a dict, hence behaves the same way,
        just adds the execution_settings as a dict, with service_id and the settings.

        Arguments:
<<<<<<< HEAD
            settings {Optional[Union[PromptExecutionSettings, List[PromptExecutionSettings]]]} -- The
                settings for the execution. If a list is given, make sure all items in the list have
                a unique service_id as that is used as the key for the dict.
=======
            settings {Optional[Union[PromptExecutionSettings, List[PromptExecutionSettings]]]} --
                The settings for the execution.
                If a list is given, make sure all items in the list have a unique service_id
                as that is used as the key for the dict.
>>>>>>> 2a3e52af
            **kwargs {Dict[str, Any]} -- The arguments for the function invocation, works similar to a regular dict.
        """
        super().__init__(**kwargs)
        settings_dict = {}
        if settings:
            if isinstance(settings, list):
                settings_dict = {s.service_id: s for s in settings}
            else:
                settings_dict = {settings.service_id: settings}
        self.execution_settings: Optional[Dict[str, "PromptExecutionSettings"]] = settings_dict<|MERGE_RESOLUTION|>--- conflicted
+++ resolved
@@ -19,16 +19,10 @@
         just adds the execution_settings as a dict, with service_id and the settings.
 
         Arguments:
-<<<<<<< HEAD
-            settings {Optional[Union[PromptExecutionSettings, List[PromptExecutionSettings]]]} -- The
-                settings for the execution. If a list is given, make sure all items in the list have
-                a unique service_id as that is used as the key for the dict.
-=======
             settings {Optional[Union[PromptExecutionSettings, List[PromptExecutionSettings]]]} --
                 The settings for the execution.
                 If a list is given, make sure all items in the list have a unique service_id
                 as that is used as the key for the dict.
->>>>>>> 2a3e52af
             **kwargs {Dict[str, Any]} -- The arguments for the function invocation, works similar to a regular dict.
         """
         super().__init__(**kwargs)
