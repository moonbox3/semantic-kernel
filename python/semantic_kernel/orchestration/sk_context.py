# Copyright (c) Microsoft. All rights reserved.

import logging
from typing import Any, Dict, Generic, Literal, Optional, Tuple, Union

from pydantic import Field, PrivateAttr

from semantic_kernel.kernel_exception import KernelException
from semantic_kernel.memory.semantic_text_memory_base import (
    SemanticTextMemoryBase,
    SemanticTextMemoryT,
)
from semantic_kernel.orchestration.context_variables import ContextVariables
from semantic_kernel.plugin_definition.read_only_plugin_collection import (
<<<<<<< HEAD
    ReadOnlyFunctionCollection,
=======
    ReadOnlyPluginCollection,
>>>>>>> e15f3ca8
)
from semantic_kernel.plugin_definition.read_only_plugin_collection_base import (
    ReadOnlyPluginCollectionBase,
)
from semantic_kernel.sk_pydantic import SKBaseModel

logger: logging.Logger = logging.getLogger(__name__)


class SKContext(SKBaseModel, Generic[SemanticTextMemoryT]):
    """Semantic Kernel context."""

    memory: SemanticTextMemoryT
    variables: ContextVariables
    # This field can be used to hold anything that is not a string
<<<<<<< HEAD
    plugin_collection: ReadOnlyFunctionCollection = Field(default_factory=ReadOnlyFunctionCollection)
=======
    plugin_collection: ReadOnlyPluginCollection = Field(default_factory=ReadOnlyPluginCollection)
>>>>>>> e15f3ca8
    _objects: Dict[str, Any] = PrivateAttr(default_factory=dict)
    _error_occurred: bool = PrivateAttr(False)
    _last_exception: Optional[Exception] = PrivateAttr(None)
    _last_error_description: str = PrivateAttr("")

    def __init__(
        self,
        variables: ContextVariables,
        memory: SemanticTextMemoryBase,
<<<<<<< HEAD
        plugin_collection: Union[ReadOnlyFunctionCollection, None],
=======
        plugin_collection: Union[ReadOnlyPluginCollection, None],
>>>>>>> e15f3ca8
        **kwargs,
        # TODO: cancellation token?
    ) -> None:
        """
        Initializes a new instance of the SKContext class.

        Arguments:
            variables {ContextVariables} -- The context variables.
            memory {SemanticTextMemoryBase} -- The semantic text memory.
            plugin_collection {ReadOnlyPluginCollectionBase} -- The plugin collection.
        """
        if kwargs.get("logger"):
            logger.warning("The `logger` parameter is deprecated. Please use the `logging` module instead.")

        if plugin_collection is None:
<<<<<<< HEAD
            plugin_collection = ReadOnlyFunctionCollection()
=======
            plugin_collection = ReadOnlyPluginCollection()
>>>>>>> e15f3ca8

        super().__init__(variables=variables, memory=memory, plugin_collection=plugin_collection)

    def fail(self, error_description: str, exception: Optional[Exception] = None):
        """
        Call this method to signal that an error occurred.
        In the usual scenarios, this is also how execution is stopped
        e.g., to inform the user or take necessary steps.

        Arguments:
            error_description {str} -- The error description.

        Keyword Arguments:
            exception {Exception} -- The exception (default: {None}).
        """
        self._error_occurred = True
        self._last_error_description = error_description
        self._last_exception = exception

    @property
    def result(self) -> str:
        """
        Print the processed input, aka the current data
        after any processing that has occurred.

        Returns:
            str -- Processed input, aka result.
        """
        return str(self.variables)

    @property
    def error_occurred(self) -> bool:
        """
        Whether an error occurred while executing functions in the pipeline.

        Returns:
            bool -- Whether an error occurred.
        """
        return self._error_occurred

    @property
    def last_error_description(self) -> str:
        """
        The last error description.

        Returns:
            str -- The last error description.
        """
        return self._last_error_description

    @property
    def last_exception(self) -> Optional[Exception]:
        """
        When an error occurs, this is the most recent exception.

        Returns:
            Exception -- The most recent exception.
        """
        return self._last_exception

    @property
    def objects(self) -> Dict[str, Any]:
        """
        The objects dictionary.

        Returns:
            Dict[str, Any] -- The objects dictionary.
        """
        return self._objects

    @property
    def plugins(self) -> ReadOnlyPluginCollectionBase:
        """
        Read only plugins collection.

        Returns:
            ReadOnlyPluginCollectionBase -- The plugins collection.
        """
        return self.plugin_collection

    @plugins.setter
    def plugins(self, value: ReadOnlyPluginCollectionBase) -> None:
        """
        Set the value of plugins collection
        """
        self.plugin_collection = value

    def __setitem__(self, key: str, value: Any) -> None:
        """
        Sets a context variable.

        Arguments:
            key {str} -- The variable name.
            value {Any} -- The variable value.
        """
        self.variables[key] = value

    def __getitem__(self, key: str) -> Any:
        """
        Gets a context variable.

        Arguments:
            key {str} -- The variable name.

        Returns:
            Any -- The variable value.
        """
        return self.variables[key]

    def func(self, plugin_name: str, function_name: str):
        """
        Access registered functions by plugin + name. Not case sensitive.
        The function might be native or semantic, it's up to the caller
        handling it.

        Arguments:
            plugin_name {str} -- The plugin name.
            function_name {str} -- The function name.

        Returns:
            SKFunctionBase -- The function.
        """
        if self.plugin_collection is None:
            raise ValueError("The plugin collection hasn't been set")
        assert self.plugin_collection is not None  # for type checker

        if self.plugin_collection.has_native_function(plugin_name, function_name):
            return self.plugin_collection.get_native_function(plugin_name, function_name)

        return self.plugin_collection.get_semantic_function(plugin_name, function_name)

    def __str__(self) -> str:
        if self._error_occurred:
            return f"Error: {self._last_error_description}"

        return self.result

    def throw_if_plugin_collection_not_set(self) -> None:
        """
        Throws an exception if the plugin collection hasn't been set.
        """
        if self.plugin_collection is None:
            raise KernelException(
                KernelException.ErrorCodes.PluginCollectionNotSet,
                "Plugin collection not found in the context",
            )

    def is_function_registered(
        self, plugin_name: str, function_name: str
    ) -> Union[Tuple[Literal[True], Any], Tuple[Literal[False], None]]:
        """
        Checks whether a function is registered in this context.

        Arguments:
            plugin_name {str} -- The plugin name.
            function_name {str} -- The function name.

        Returns:
            Tuple[bool, SKFunctionBase] -- A tuple with a boolean indicating
            whether the function is registered and the function itself (or None).
        """
        self.throw_if_plugin_collection_not_set()
        assert self.plugin_collection is not None  # for type checker

        if self.plugin_collection.has_native_function(plugin_name, function_name):
            the_func = self.plugin_collection.get_native_function(plugin_name, function_name)
            return True, the_func

        if self.plugin_collection.has_native_function(None, function_name):
            the_func = self.plugin_collection.get_native_function(None, function_name)
            return True, the_func

        if self.plugin_collection.has_semantic_function(plugin_name, function_name):
            the_func = self.plugin_collection.get_semantic_function(plugin_name, function_name)
            return True, the_func

        return False, None<|MERGE_RESOLUTION|>--- conflicted
+++ resolved
@@ -12,11 +12,7 @@
 )
 from semantic_kernel.orchestration.context_variables import ContextVariables
 from semantic_kernel.plugin_definition.read_only_plugin_collection import (
-<<<<<<< HEAD
-    ReadOnlyFunctionCollection,
-=======
     ReadOnlyPluginCollection,
->>>>>>> e15f3ca8
 )
 from semantic_kernel.plugin_definition.read_only_plugin_collection_base import (
     ReadOnlyPluginCollectionBase,
@@ -32,11 +28,7 @@
     memory: SemanticTextMemoryT
     variables: ContextVariables
     # This field can be used to hold anything that is not a string
-<<<<<<< HEAD
-    plugin_collection: ReadOnlyFunctionCollection = Field(default_factory=ReadOnlyFunctionCollection)
-=======
     plugin_collection: ReadOnlyPluginCollection = Field(default_factory=ReadOnlyPluginCollection)
->>>>>>> e15f3ca8
     _objects: Dict[str, Any] = PrivateAttr(default_factory=dict)
     _error_occurred: bool = PrivateAttr(False)
     _last_exception: Optional[Exception] = PrivateAttr(None)
@@ -46,11 +38,7 @@
         self,
         variables: ContextVariables,
         memory: SemanticTextMemoryBase,
-<<<<<<< HEAD
-        plugin_collection: Union[ReadOnlyFunctionCollection, None],
-=======
         plugin_collection: Union[ReadOnlyPluginCollection, None],
->>>>>>> e15f3ca8
         **kwargs,
         # TODO: cancellation token?
     ) -> None:
@@ -66,11 +54,7 @@
             logger.warning("The `logger` parameter is deprecated. Please use the `logging` module instead.")
 
         if plugin_collection is None:
-<<<<<<< HEAD
-            plugin_collection = ReadOnlyFunctionCollection()
-=======
             plugin_collection = ReadOnlyPluginCollection()
->>>>>>> e15f3ca8
 
         super().__init__(variables=variables, memory=memory, plugin_collection=plugin_collection)
 
