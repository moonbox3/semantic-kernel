--- conflicted
+++ resolved
@@ -8,7 +8,6 @@
 from openai.types.chat import ChatCompletion
 
 from semantic_kernel import Kernel
-<<<<<<< HEAD
 from semantic_kernel.connectors.ai.chat_completion_client_base import ChatCompletionClientBase
 from semantic_kernel.connectors.ai.open_ai.models.chat_completion.function_call import FunctionCall
 from semantic_kernel.connectors.ai.open_ai.models.chat_completion.tool_calls import ToolCall
@@ -17,16 +16,6 @@
 from semantic_kernel.functions.kernel_arguments import KernelArguments
 from semantic_kernel.functions.kernel_function import KernelFunction
 from semantic_kernel.models.ai.chat_completion.chat_history import ChatHistory
-=======
-from semantic_kernel.connectors.ai.open_ai.models.chat_completion.function_call import FunctionCall
-from semantic_kernel.connectors.ai.open_ai.models.chat_completion.tool_calls import ToolCall
-from semantic_kernel.connectors.ai.open_ai.prompt_template.open_ai_chat_prompt_template import (
-    OpenAIChatPromptTemplate,
-)
-from semantic_kernel.functions.function_result import FunctionResult
-from semantic_kernel.functions.kernel_arguments import KernelArguments
-from semantic_kernel.functions.kernel_function import KernelFunction
->>>>>>> a9e90852
 
 logger: logging.Logger = logging.getLogger(__name__)
 
@@ -200,11 +189,7 @@
     Returns:
         str: the result of the execution.
     """
-<<<<<<< HEAD
     result = await kernel.invoke(functions=func, arguments=arguments)
-=======
-    result = await kernel.invoke(func, arguments=arguments)
->>>>>>> a9e90852
     logger.info(f"Execution result: {result}")
     return result
 
@@ -237,11 +222,7 @@
 
 async def chat_completion_with_tool_call(
     kernel: Kernel,
-<<<<<<< HEAD
     arguments: Optional[KernelArguments] = None,
-=======
-    arguments: KernelArguments,
->>>>>>> a9e90852
     chat_plugin_name: Optional[str] = None,
     chat_function_name: Optional[str] = None,
     chat_function: Optional[KernelFunction] = None,
@@ -266,11 +247,8 @@
         chat_function_name: the function name of the chat function.
         chat_function: the chat function, if not provided, it will be retrieved from the kernel.
             make sure to provide either the chat_function or the chat_plugin_name and chat_function_name.
-<<<<<<< HEAD
         chat_history: the chat history to use, if not provided, will attempt to retrieve from arguments
             with key "chat_history".
-=======
->>>>>>> a9e90852
 
         max_function_calls: the maximum number of function calls to execute, defaults to 5.
         current_call_count: the current number of function calls executed.
@@ -293,7 +271,6 @@
         type(chat_function.ai_service), Union[ChatCompletionClientBase, TextCompletionClientBase]
     ), "Please make sure to initialize your chat function with the OpenAIChatPromptTemplate class."
 
-<<<<<<< HEAD
     settings = chat_function.prompt_execution_settings[chat_function.ai_service.service_id]
 
     if not arguments:
@@ -331,23 +308,6 @@
     # request another completion
     return await chat_completion_with_tool_call(
         kernel,
-=======
-    settings = chat_function.chat_prompt_template.prompt_config.execution_settings
-    arguments.execution_settings[settings.service_id] = settings
-    if current_call_count >= max_function_calls:
-        # when the maximum number of function calls is reached, execute the chat function without Functions.
-        for settings in arguments.execution_settings.values():
-            settings.tool_choice = None
-    result = await chat_function.invoke(kernel=kernel, arguments=arguments)
-    if hasattr(result.value[0], "tool_message") and (tool_message := result.value[0].tool_message):
-        chat_function.chat_prompt_template.add_function_response_message(name="tool", content=tool_message)
-    if not (tool_calls := result.value[0].tool_calls):
-        chat_function.chat_prompt_template.add_assistant_message(message=str(result))
-        return result
-    await asyncio.gather(*[execute_and_store_tool_call(kernel, tool_call, chat_function) for tool_call in tool_calls])
-    return await chat_completion_with_tool_call(
-        kernel=kernel,
->>>>>>> a9e90852
         arguments=arguments,
         chat_function=chat_function,
         max_function_calls=max_function_calls,
