--- conflicted
+++ resolved
@@ -197,11 +197,7 @@
     )
 
     # todo: support multiple function calls
-<<<<<<< HEAD
-    function_call = function_calls[0]
-=======
     function_call = function_calls[0] if function_calls else None
->>>>>>> e15f3ca8
 
     if not with_data:
         return (content, None, function_call)
