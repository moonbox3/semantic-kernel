# Copyright (c) Microsoft. All rights reserved.

import json
import logging
from typing import Any, Dict, Mapping, Optional

from openai import AsyncOpenAI
from pydantic import Field, validate_call

from semantic_kernel.connectors.ai.ai_exception import AIException
from semantic_kernel.connectors.ai.open_ai.const import (
    USER_AGENT,
)
from semantic_kernel.connectors.ai.open_ai.services.open_ai_handler import (
    OpenAIHandler,
)
from semantic_kernel.connectors.ai.open_ai.services.open_ai_model_types import (
    OpenAIModelTypes,
)
from semantic_kernel.connectors.telemetry import APP_INFO

logger: logging.Logger = logging.getLogger(__name__)


class OpenAIConfigBase(OpenAIHandler):
    @validate_call(config=dict(arbitrary_types_allowed=True))
    def __init__(
        self,
        ai_model_id: str = Field(min_length=1),
        api_key: Optional[str] = Field(min_length=1),
        ai_model_type: Optional[OpenAIModelTypes] = OpenAIModelTypes.CHAT,
        org_id: Optional[str] = None,
        default_headers: Optional[Mapping[str, str]] = None,
        async_client: Optional[AsyncOpenAI] = None,
<<<<<<< HEAD
        log: Optional[Logger] = None,
        is_assistant: Optional[bool] = False,
=======
        log: Optional[Any] = None,
>>>>>>> b91529a6
    ) -> None:
        """Initialize a client for OpenAI services.

        This constructor sets up a client to interact with OpenAI's API, allowing for
        different types of AI model interactions, like chat or text completion.

        Arguments:
            ai_model_id {str} -- OpenAI model identifier. Must be non-empty.
                Default to a preset value.
            api_key {Optional[str]} -- OpenAI API key for authentication.
                Must be non-empty. (Optional)
            ai_model_type {Optional[OpenAIModelTypes]} -- The type of OpenAI
                model to interact with. Defaults to CHAT.
            org_id {Optional[str]} -- OpenAI organization ID. This is optional
                unless the account belongs to multiple organizations.
            default_headers {Optional[Mapping[str, str]]} -- Default headers
                for HTTP requests. (Optional)
<<<<<<< HEAD
            log {Optional[Logger]} -- Logger instance for logging purposes. (Optional)
            is_assistant {bool} -- Whether this is an assistant. Defaults to false.
=======

>>>>>>> b91529a6
        """
        if log:
            logger.warning(
                "The `log` parameter is deprecated. Please use the `logging` module instead."
            )
        # Merge APP_INFO into the headers if it exists
        merged_headers = default_headers.copy() if default_headers else {}
        if APP_INFO:
            merged_headers[USER_AGENT] = json.dumps(APP_INFO)

        if not async_client:
            if not api_key:
                raise AIException(
                    AIException.ErrorCodes.InvalidConfiguration,
                    "Please provide an api_key",
                )
            async_client = AsyncOpenAI(
                api_key=api_key,
                organization=org_id,
                default_headers=merged_headers,
            )

        super().__init__(
            ai_model_id=ai_model_id,
            client=async_client,
            ai_model_type=ai_model_type,
            is_assistant=is_assistant,
        )

    def to_dict(self) -> Dict[str, str]:
        """
        Create a dict of the service settings.
        """
        client_settings = {
            "api_key": self.client.api_key,
            "default_headers": {
                k: v for k, v in self.client.default_headers.items() if k != USER_AGENT
            },
        }
        if self.client.organization:
            client_settings["org_id"] = self.client.organization
        base = self.model_dump(
            exclude={
                "prompt_tokens",
                "completion_tokens",
                "total_tokens",
                "api_type",
                "ai_model_type",
                "client",
            },
            by_alias=True,
            exclude_none=True,
        )
        base.update(client_settings)
        return base

    def get_model_args(self) -> Dict[str, Any]:
        return {
            "model": self.ai_model_id,
        }<|MERGE_RESOLUTION|>--- conflicted
+++ resolved
@@ -32,12 +32,8 @@
         org_id: Optional[str] = None,
         default_headers: Optional[Mapping[str, str]] = None,
         async_client: Optional[AsyncOpenAI] = None,
-<<<<<<< HEAD
         log: Optional[Logger] = None,
         is_assistant: Optional[bool] = False,
-=======
-        log: Optional[Any] = None,
->>>>>>> b91529a6
     ) -> None:
         """Initialize a client for OpenAI services.
 
@@ -55,12 +51,8 @@
                 unless the account belongs to multiple organizations.
             default_headers {Optional[Mapping[str, str]]} -- Default headers
                 for HTTP requests. (Optional)
-<<<<<<< HEAD
             log {Optional[Logger]} -- Logger instance for logging purposes. (Optional)
             is_assistant {bool} -- Whether this is an assistant. Defaults to false.
-=======
-
->>>>>>> b91529a6
         """
         if log:
             logger.warning(
