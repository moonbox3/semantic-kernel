# Copyright (c) Microsoft. All rights reserved.

import asyncio
import logging
import re
import threading
from typing import Any, Callable, ClassVar, List, Optional, Union

from pydantic import PrivateAttr

from semantic_kernel import Kernel
from semantic_kernel.connectors.ai import AIRequestSettings
from semantic_kernel.connectors.ai.text_completion_client_base import (
    TextCompletionClientBase,
)
from semantic_kernel.kernel_exception import KernelException
from semantic_kernel.memory.null_memory import NullMemory
from semantic_kernel.memory.semantic_text_memory_base import SemanticTextMemoryBase
from semantic_kernel.orchestration.context_variables import ContextVariables
from semantic_kernel.orchestration.kernel_context import KernelContext
from semantic_kernel.orchestration.kernel_function_base import KernelFunctionBase
from semantic_kernel.plugin_definition.function_view import FunctionView
from semantic_kernel.plugin_definition.kernel_plugin_collection import (
    KernelPluginCollection,
)

logger: logging.Logger = logging.getLogger(__name__)


class Plan(KernelFunctionBase):
    _state: ContextVariables = PrivateAttr()
    _steps: List["Plan"] = PrivateAttr()
    _function: KernelFunctionBase = PrivateAttr()
    _parameters: ContextVariables = PrivateAttr()
    _outputs: List[str] = PrivateAttr()
    _has_next_step: bool = PrivateAttr()
    _next_step_index: int = PrivateAttr()
    _name: str = PrivateAttr()
    _plugin_name: str = PrivateAttr()
    _description: str = PrivateAttr()
    _is_semantic: bool = PrivateAttr()
    _request_settings: AIRequestSettings = PrivateAttr()
    DEFAULT_RESULT_KEY: ClassVar[str] = "PLAN.RESULT"

    @property
    def name(self) -> str:
        return self._name

    @property
    def state(self) -> ContextVariables:
        return self._state

    @property
    def plugin_name(self) -> str:
        return self._plugin_name

    @property
    def description(self) -> str:
        return self._description

    @property
    def function(self) -> Callable[..., Any]:
        return self._function

    @property
    def parameters(self) -> ContextVariables:
        return self._parameters

    @property
    def is_semantic(self) -> bool:
        return self._is_semantic

    @property
    def is_native(self) -> bool:
        if self._is_semantic is None:
            return None
        else:
            return not self._is_semantic

    @property
    def request_settings(self) -> AIRequestSettings:
        return self._request_settings

    @property
    def has_next_step(self) -> bool:
        return self._next_step_index < len(self._steps)

    @property
    def next_step_index(self) -> int:
        return self._next_step_index

    def __init__(
        self,
        name: Optional[str] = None,
        plugin_name: Optional[str] = None,
        description: Optional[str] = None,
        next_step_index: Optional[int] = None,
        state: Optional[ContextVariables] = None,
        parameters: Optional[ContextVariables] = None,
        outputs: Optional[List[str]] = None,
        steps: Optional[List["Plan"]] = None,
        function: Optional[KernelFunctionBase] = None,
    ) -> None:
        super().__init__()
        self._name = "" if name is None else name
        self._plugin_name = "" if plugin_name is None else plugin_name
        self._description = "" if description is None else description
        self._next_step_index = 0 if next_step_index is None else next_step_index
        self._state = ContextVariables() if state is None else state
        self._parameters = ContextVariables() if parameters is None else parameters
        self._outputs = [] if outputs is None else outputs
        self._steps = [] if steps is None else steps
        self._has_next_step = len(self._steps) > 0
        self._is_semantic = None
        self._function = None if function is None else function
        self._request_settings = None

        if function is not None:
            self.set_function(function)

    @classmethod
    def from_goal(cls, goal: str) -> "Plan":
        return cls(description=goal, plugin_name=cls.__name__)

    @classmethod
    def from_function(cls, function: KernelFunctionBase) -> "Plan":
        plan = cls()
        plan.set_function(function)
        return plan

    async def invoke_async(
        self,
        input: Optional[str] = None,
        context: Optional[KernelContext] = None,
        settings: Optional[AIRequestSettings] = None,
        memory: Optional[SemanticTextMemoryBase] = None,
        **kwargs,
        # TODO: cancellation_token: CancellationToken,
    ) -> KernelContext:
        if kwargs.get("logger"):
            logger.warning("The `logger` parameter is deprecated. Please use the `logging` module instead.")
        if input is not None and input != "":
            self._state.update(input)

        if context is None:
            context = KernelContext(
                variables=self._state,
                memory=memory or NullMemory(),
                plugin_collection=KernelPluginCollection(),
            )

        if self._function is not None:
            result = await self._function.invoke_async(context=context, settings=settings)
            if result.error_occurred:
                logger.error(
                    "Something went wrong in plan step {0}.{1}:'{2}'".format(
                        self._plugin_name, self._name, result.last_error_description
                    )
                )
                return result
            context.variables.update(result.result)
        else:
            # loop through steps until completion
            while self.has_next_step:
                function_context = context
                self.add_variables_to_context(self._state, function_context)
                await self.invoke_next_step(function_context)
                self.update_context_with_outputs(context)

        return context

    def invoke(
        self,
        input: Optional[str] = None,
        context: Optional[KernelContext] = None,
        settings: Optional[AIRequestSettings] = None,
        memory: Optional[SemanticTextMemoryBase] = None,
        **kwargs,
    ) -> KernelContext:
        if kwargs.get("logger"):
            logger.warning("The `logger` parameter is deprecated. Please use the `logging` module instead.")
        if input is not None and input != "":
            self._state.update(input)

        if context is None:
            context = KernelContext(
                variables=self._state,
                memory=memory or NullMemory(),
                plugin_collection=KernelPluginCollection(),
            )

        if self._function is not None:
            result = self._function.invoke(context=context, settings=settings)
            if result.error_occurred:
                logger.error(
                    result.last_exception,
                    "Something went wrong in plan step {0}.{1}:'{2}'".format(
                        self.plugin_name, self.name, context.last_error_description
                    ),
                )
                return result
            context.variables.update(result.result)
        else:
            # loop through steps until completion
            while self.has_next_step:
                # Check if there is an event loop
                try:
                    loop = asyncio.get_running_loop()
                except RuntimeError:
                    loop = None
                function_context = context
                self.add_variables_to_context(self._state, function_context)

                # Handle "asyncio.run() cannot be called from a running event loop"
                if loop and loop.is_running():
                    self._runThread(self.invoke_next_step(function_context))
                else:
                    asyncio.run(self.invoke_next_step(function_context))
                self.update_context_with_outputs(context)
        return context

    def set_ai_configuration(
        self,
        settings: AIRequestSettings,
    ) -> KernelFunctionBase:
        if self._function is not None:
            self._function.set_ai_configuration(settings)

    def set_ai_service(self, service: Callable[[], TextCompletionClientBase]) -> KernelFunctionBase:
        if self._function is not None:
            self._function.set_ai_service(service)

<<<<<<< HEAD
=======
    def set_default_plugin_collection(
        self,
        plugins: ReadOnlyPluginCollectionBase,
    ) -> KernelFunctionBase:
        if self._function is not None:
            self._function.set_default_plugin_collection(plugins)

>>>>>>> 08710373
    def describe(self) -> Optional[FunctionView]:
        if self._function is not None:
            return self._function.describe()
        return None

    def set_available_functions(self, plan: "Plan", context: KernelContext) -> "Plan":
        if len(plan.steps) == 0:
            if context.plugins is None:
                raise KernelException(
                    KernelException.ErrorCodes.PluginCollectionNotSet,
                    "Plugin collection not found in the context",
                )
            try:
                pluginFunction = context.plugins.get_function(plan.plugin_name, plan.name)
                plan.set_function(pluginFunction)
            except Exception:
                pass
        else:
            for step in plan.steps:
                step = self.set_available_functions(step, context)

        return plan

    def add_steps(self, steps: Union[List["Plan"], List[KernelFunctionBase]]) -> None:
        for step in steps:
            if type(step) is Plan:
                self._steps.append(step)
            else:
                new_step = Plan(
                    name=step.name,
                    plugin_name=step.plugin_name,
                    description=step.description,
                    next_step_index=0,
                    state=ContextVariables(),
                    parameters=ContextVariables(),
                    outputs=[],
                    steps=[],
                )
                new_step.set_function(step)
                self._steps.append(new_step)

    def set_function(self, function: KernelFunctionBase) -> None:
        self._function = function
        self._name = function.name
        self._plugin_name = function.plugin_name
        self._description = function.description
        self._is_semantic = function.is_semantic
        self._request_settings = function.request_settings

    async def run_next_step_async(
        self,
        kernel: Kernel,
        variables: ContextVariables,
    ) -> "Plan":
        context = kernel.create_new_context(variables)
        return await self.invoke_next_step(context)

    async def invoke_next_step(self, context: KernelContext) -> "Plan":
        if self.has_next_step:
            step = self._steps[self._next_step_index]

            # merge the state with the current context variables for step execution
            variables = self.get_next_step_variables(context.variables, step)

            # Invoke the step
            func_context = KernelContext(
                variables=variables,
                memory=context.memory,
                plugin_collection=context.plugins,
            )
            result = await step.invoke_async(context=func_context)
            result_value = result.result

            if result.error_occurred:
                raise KernelException(
                    KernelException.ErrorCodes.FunctionInvokeError,
                    "Error occurred while running plan step: " + result.last_error_description,
                    result.last_exception,
                )

            # Update state with result
            self.state.update(result_value)

            # Update plan result in state with matching outputs (if any)
            if set(self._outputs).intersection(set(step._outputs)):
                current_plan_result = ""
                if Plan.DEFAULT_RESULT_KEY in self._state.variables:
                    current_plan_result = self._state[Plan.DEFAULT_RESULT_KEY]
                self._state.set(Plan.DEFAULT_RESULT_KEY, current_plan_result.strip() + result_value)

            # Update state with outputs (if any)
            for output in step._outputs:
                if output in result.variables.variables:
                    self._state.set(output, result.variables[output])
                else:
                    self._state.set(output, result_value)

            # Increment the step
            self._next_step_index += 1

        return self

    def add_variables_to_context(self, variables: ContextVariables, context: KernelContext) -> None:
        for key in variables.variables:
            if key not in context.variables:
                context.variables.set(key, variables[key])

    def update_context_with_outputs(self, context: KernelContext) -> None:
        result_string = ""
        if Plan.DEFAULT_RESULT_KEY in self._state.variables:
            result_string = self._state[Plan.DEFAULT_RESULT_KEY]
        else:
            result_string = str(self._state)

        context.variables.update(result_string)

        for item in self._steps[self._next_step_index - 1]._outputs:
            if item in self._state:
                context.variables.set(item, self._state[item])
            else:
                context.variables.set(item, result_string)

        return context

    def get_next_step_variables(self, variables: ContextVariables, step: "Plan") -> ContextVariables:
        # Priority for Input
        # - Parameters (expand from variables if needed)
        # - KernelContext.Variables
        # - Plan.State
        # - Empty if sending to another plan
        # - Plan.Description
        input_string = ""
        step_input_value = step._parameters.get("input")
        variables_input_value = variables.get("input")
        state_input_value = self._state.get("input")
        if step_input_value and step_input_value != "":
            input_string = self.expand_from_variables(variables, step_input_value)
        elif variables_input_value and variables_input_value != "":
            input_string = variables_input_value
        elif state_input_value and state_input_value != "":
            input_string = state_input_value
        elif len(step._steps) > 0:
            input_string = ""
        elif self._description is not None and self._description != "":
            input_string = self._description

        step_variables = ContextVariables(input_string)

        # Priority for remaining stepVariables is:
        # - Function Parameters (pull from variables or state by a key value)
        # - Step Parameters (pull from variables or state by a key value)
        # - All other variables. These are carried over in case the function wants access to the ambient content.
        function_params = step.describe()
        for param in function_params.parameters:
            if param.name.lower() == variables._main_key.lower():
                continue

            if param.name in variables:
                step_variables.set(param.name, variables[param.name])
            elif param.name in self._state and (self._state[param.name] is not None and self._state[param.name] != ""):
                step_variables.set(param.name, self._state[param.name])

        for param_name, param_val in step.parameters.variables.items():
            if param_name in step_variables:
                continue

            if param_name in variables:
                step_variables.set(param_name, param_val)
            elif param_name in self._state:
                step_variables.set(param_name, self._state[param_name])
            else:
                expanded_value = self.expand_from_variables(variables, param_val)
                step_variables.set(param_name, expanded_value)

        for item in variables.variables:
            if item not in step_variables:
                step_variables.set(item, variables[item])

        return step_variables

    def expand_from_variables(self, variables: ContextVariables, input_string: str) -> str:
        result = input_string
        variables_regex = r"\$(?P<var>\w+)"
        matches = [m for m in re.finditer(variables_regex, input_string)]
        ordered_matches = sorted(matches, key=lambda m: len(m.group("var")), reverse=True)

        for match in ordered_matches:
            var_name = match.group("var")
            if var_name in variables:
                result = result.replace(f"${var_name}", variables[var_name])

        return result

    def _runThread(self, code: Callable):
        result = []
        thread = threading.Thread(target=self._runCode, args=(code, result))
        thread.start()
        thread.join()
        return result[0]<|MERGE_RESOLUTION|>--- conflicted
+++ resolved
@@ -18,7 +18,7 @@
 from semantic_kernel.memory.semantic_text_memory_base import SemanticTextMemoryBase
 from semantic_kernel.orchestration.context_variables import ContextVariables
 from semantic_kernel.orchestration.kernel_context import KernelContext
-from semantic_kernel.orchestration.kernel_function_base import KernelFunctionBase
+from semantic_kernel.functions.kernel_function_base import KernelFunctionBase
 from semantic_kernel.plugin_definition.function_view import FunctionView
 from semantic_kernel.plugin_definition.kernel_plugin_collection import (
     KernelPluginCollection,
@@ -230,16 +230,6 @@
         if self._function is not None:
             self._function.set_ai_service(service)
 
-<<<<<<< HEAD
-=======
-    def set_default_plugin_collection(
-        self,
-        plugins: ReadOnlyPluginCollectionBase,
-    ) -> KernelFunctionBase:
-        if self._function is not None:
-            self._function.set_default_plugin_collection(plugins)
-
->>>>>>> 08710373
     def describe(self) -> Optional[FunctionView]:
         if self._function is not None:
             return self._function.describe()
