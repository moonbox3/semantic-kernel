# Copyright (c) Microsoft. All rights reserved.

import asyncio
import logging
import re
import threading
from typing import Any, Callable, ClassVar, List, Optional, Union

from pydantic import PrivateAttr

from semantic_kernel import Kernel
from semantic_kernel.connectors.ai import AIRequestSettings
from semantic_kernel.connectors.ai.text_completion_client_base import (
    TextCompletionClientBase,
)
from semantic_kernel.kernel_exception import KernelException
from semantic_kernel.memory.null_memory import NullMemory
from semantic_kernel.memory.semantic_text_memory_base import SemanticTextMemoryBase
from semantic_kernel.orchestration.context_variables import ContextVariables
from semantic_kernel.orchestration.sk_context import SKContext
from semantic_kernel.orchestration.sk_function_base import SKFunctionBase
from semantic_kernel.plugin_definition.function_view import FunctionView
from semantic_kernel.plugin_definition.read_only_plugin_collection import (
<<<<<<< HEAD
    ReadOnlyFunctionCollection,
=======
    ReadOnlyPluginCollection,
>>>>>>> e15f3ca8
)
from semantic_kernel.plugin_definition.read_only_plugin_collection_base import (
    ReadOnlyPluginCollectionBase,
)

logger: logging.Logger = logging.getLogger(__name__)


class Plan(SKFunctionBase):
    _state: ContextVariables = PrivateAttr()
    _steps: List["Plan"] = PrivateAttr()
    _function: SKFunctionBase = PrivateAttr()
    _parameters: ContextVariables = PrivateAttr()
    _outputs: List[str] = PrivateAttr()
    _has_next_step: bool = PrivateAttr()
    _next_step_index: int = PrivateAttr()
    _name: str = PrivateAttr()
    _plugin_name: str = PrivateAttr()
    _description: str = PrivateAttr()
    _is_semantic: bool = PrivateAttr()
    _request_settings: AIRequestSettings = PrivateAttr()
    DEFAULT_RESULT_KEY: ClassVar[str] = "PLAN.RESULT"

    @property
    def name(self) -> str:
        return self._name

    @property
    def state(self) -> ContextVariables:
        return self._state

    @property
    def plugin_name(self) -> str:
        return self._plugin_name

    @property
    def description(self) -> str:
        return self._description

    @property
    def function(self) -> Callable[..., Any]:
        return self._function

    @property
    def parameters(self) -> ContextVariables:
        return self._parameters

    @property
    def is_semantic(self) -> bool:
        return self._is_semantic

    @property
    def is_native(self) -> bool:
        if self._is_semantic is None:
            return None
        else:
            return not self._is_semantic

    @property
    def request_settings(self) -> AIRequestSettings:
        return self._request_settings

    @property
    def has_next_step(self) -> bool:
        return self._next_step_index < len(self._steps)

    @property
    def next_step_index(self) -> int:
        return self._next_step_index

    def __init__(
        self,
        name: Optional[str] = None,
        plugin_name: Optional[str] = None,
        description: Optional[str] = None,
        next_step_index: Optional[int] = None,
        state: Optional[ContextVariables] = None,
        parameters: Optional[ContextVariables] = None,
        outputs: Optional[List[str]] = None,
        steps: Optional[List["Plan"]] = None,
        function: Optional[SKFunctionBase] = None,
    ) -> None:
        super().__init__()
        self._name = "" if name is None else name
        self._plugin_name = "" if plugin_name is None else plugin_name
        self._description = "" if description is None else description
        self._next_step_index = 0 if next_step_index is None else next_step_index
        self._state = ContextVariables() if state is None else state
        self._parameters = ContextVariables() if parameters is None else parameters
        self._outputs = [] if outputs is None else outputs
        self._steps = [] if steps is None else steps
        self._has_next_step = len(self._steps) > 0
        self._is_semantic = None
        self._function = None if function is None else function
        self._request_settings = None

        if function is not None:
            self.set_function(function)

    @classmethod
    def from_goal(cls, goal: str) -> "Plan":
        return cls(description=goal, plugin_name=cls.__name__)

    @classmethod
    def from_function(cls, function: SKFunctionBase) -> "Plan":
        plan = cls()
        plan.set_function(function)
        return plan

    async def invoke_async(
        self,
        input: Optional[str] = None,
        context: Optional[SKContext] = None,
        settings: Optional[AIRequestSettings] = None,
        memory: Optional[SemanticTextMemoryBase] = None,
        **kwargs,
        # TODO: cancellation_token: CancellationToken,
    ) -> SKContext:
        if kwargs.get("logger"):
            logger.warning("The `logger` parameter is deprecated. Please use the `logging` module instead.")
        if input is not None and input != "":
            self._state.update(input)

        if context is None:
            context = SKContext(
                variables=self._state,
<<<<<<< HEAD
                plugin_collection=ReadOnlyFunctionCollection(),
=======
                plugin_collection=ReadOnlyPluginCollection(),
>>>>>>> e15f3ca8
                memory=memory or NullMemory(),
            )

        if self._function is not None:
            result = await self._function.invoke_async(context=context, settings=settings)
            if result.error_occurred:
                logger.error(
                    "Something went wrong in plan step {0}.{1}:'{2}'".format(
                        self._plugin_name, self._name, result.last_error_description
                    )
                )
                return result
            context.variables.update(result.result)
        else:
            # loop through steps until completion
            while self.has_next_step:
                function_context = context
                self.add_variables_to_context(self._state, function_context)
                await self.invoke_next_step(function_context)
                self.update_context_with_outputs(context)

        return context

    def invoke(
        self,
        input: Optional[str] = None,
        context: Optional[SKContext] = None,
        settings: Optional[AIRequestSettings] = None,
        memory: Optional[SemanticTextMemoryBase] = None,
        **kwargs,
    ) -> SKContext:
        if kwargs.get("logger"):
            logger.warning("The `logger` parameter is deprecated. Please use the `logging` module instead.")
        if input is not None and input != "":
            self._state.update(input)

        if context is None:
            context = SKContext(
                variables=self._state,
<<<<<<< HEAD
                plugin_collection=ReadOnlyFunctionCollection(),
=======
                plugin_collection=ReadOnlyPluginCollection(),
>>>>>>> e15f3ca8
                memory=memory or NullMemory(),
            )

        if self._function is not None:
            result = self._function.invoke(context=context, settings=settings)
            if result.error_occurred:
                logger.error(
                    result.last_exception,
                    "Something went wrong in plan step {0}.{1}:'{2}'".format(
                        self.plugin_name, self.name, context.last_error_description
                    ),
                )
                return result
            context.variables.update(result.result)
        else:
            # loop through steps until completion
            while self.has_next_step:
                # Check if there is an event loop
                try:
                    loop = asyncio.get_running_loop()
                except RuntimeError:
                    loop = None
                function_context = context
                self.add_variables_to_context(self._state, function_context)

                # Handle "asyncio.run() cannot be called from a running event loop"
                if loop and loop.is_running():
                    self._runThread(self.invoke_next_step(function_context))
                else:
                    asyncio.run(self.invoke_next_step(function_context))
                self.update_context_with_outputs(context)
        return context

    def set_ai_configuration(
        self,
        settings: AIRequestSettings,
    ) -> SKFunctionBase:
        if self._function is not None:
            self._function.set_ai_configuration(settings)

    def set_ai_service(self, service: Callable[[], TextCompletionClientBase]) -> SKFunctionBase:
        if self._function is not None:
            self._function.set_ai_service(service)

    def set_default_plugin_collection(
        self,
        plugins: ReadOnlyPluginCollectionBase,
    ) -> SKFunctionBase:
        if self._function is not None:
            self._function.set_default_plugin_collection(plugins)

    def describe(self) -> FunctionView:
        return self._function.describe()

    def set_available_functions(self, plan: "Plan", context: SKContext) -> "Plan":
        if len(plan.steps) == 0:
            if context.plugins is None:
                raise KernelException(
                    KernelException.ErrorCodes.PluginCollectionNotSet,
                    "Plugin collection not found in the context",
                )
            try:
                pluginFunction = context.plugins.get_function(plan.plugin_name, plan.name)
                plan.set_function(pluginFunction)
            except Exception:
                pass
        else:
            for step in plan.steps:
                step = self.set_available_functions(step, context)

        return plan

    def add_steps(self, steps: Union[List["Plan"], List[SKFunctionBase]]) -> None:
        for step in steps:
            if type(step) is Plan:
                self._steps.append(step)
            else:
                new_step = Plan(
                    name=step.name,
                    plugin_name=step.plugin_name,
                    description=step.description,
                    next_step_index=0,
                    state=ContextVariables(),
                    parameters=ContextVariables(),
                    outputs=[],
                    steps=[],
                )
                new_step.set_function(step)
                self._steps.append(new_step)

    def set_function(self, function: SKFunctionBase) -> None:
        self._function = function
        self._name = function.name
        self._plugin_name = function.plugin_name
        self._description = function.description
        self._is_semantic = function.is_semantic
        self._request_settings = function.request_settings

    async def run_next_step_async(
        self,
        kernel: Kernel,
        variables: ContextVariables,
    ) -> "Plan":
        context = kernel.create_new_context(variables)
        return await self.invoke_next_step(context)

    async def invoke_next_step(self, context: SKContext) -> "Plan":
        if self.has_next_step:
            step = self._steps[self._next_step_index]

            # merge the state with the current context variables for step execution
            variables = self.get_next_step_variables(context.variables, step)

            # Invoke the step
            func_context = SKContext(
                variables=variables,
                memory=context.memory,
                plugin_collection=context.plugins,
            )
            result = await step.invoke_async(context=func_context)
            result_value = result.result

            if result.error_occurred:
                raise KernelException(
                    KernelException.ErrorCodes.FunctionInvokeError,
                    "Error occurred while running plan step: " + result.last_error_description,
                    result.last_exception,
                )

            # Update state with result
            self.state.update(result_value)

            # Update plan result in state with matching outputs (if any)
            if set(self._outputs).intersection(set(step._outputs)):
                current_plan_result = ""
                if Plan.DEFAULT_RESULT_KEY in self._state.variables:
                    current_plan_result = self._state[Plan.DEFAULT_RESULT_KEY]
                self._state.set(Plan.DEFAULT_RESULT_KEY, current_plan_result.strip() + result_value)

            # Update state with outputs (if any)
            for output in step._outputs:
                if output in result.variables.variables:
                    self._state.set(output, result.variables[output])
                else:
                    self._state.set(output, result_value)

            # Increment the step
            self._next_step_index += 1

        return self

    def add_variables_to_context(self, variables: ContextVariables, context: SKContext) -> None:
        for key in variables.variables:
            if key not in context.variables:
                context.variables.set(key, variables[key])

    def update_context_with_outputs(self, context: SKContext) -> None:
        result_string = ""
        if Plan.DEFAULT_RESULT_KEY in self._state.variables:
            result_string = self._state[Plan.DEFAULT_RESULT_KEY]
        else:
            result_string = str(self._state)

        context.variables.update(result_string)

        for item in self._steps[self._next_step_index - 1]._outputs:
            if item in self._state:
                context.variables.set(item, self._state[item])
            else:
                context.variables.set(item, result_string)

        return context

    def get_next_step_variables(self, variables: ContextVariables, step: "Plan") -> ContextVariables:
        # Priority for Input
        # - Parameters (expand from variables if needed)
        # - SKContext.Variables
        # - Plan.State
        # - Empty if sending to another plan
        # - Plan.Description
        input_string = ""
        step_input_value = step._parameters.get("input")
        variables_input_value = variables.get("input")
        state_input_value = self._state.get("input")
        if step_input_value and step_input_value != "":
            input_string = self.expand_from_variables(variables, step_input_value)
        elif variables_input_value and variables_input_value != "":
            input_string = variables_input_value
        elif state_input_value and state_input_value != "":
            input_string = state_input_value
        elif len(step._steps) > 0:
            input_string = ""
        elif self._description is not None and self._description != "":
            input_string = self._description

        step_variables = ContextVariables(input_string)

        # Priority for remaining stepVariables is:
        # - Function Parameters (pull from variables or state by a key value)
        # - Step Parameters (pull from variables or state by a key value)
        # - All other variables. These are carried over in case the function wants access to the ambient content.
        function_params = step.describe()
        for param in function_params.parameters:
            if param.name.lower() == variables._main_key.lower():
                continue

            if param.name in variables:
                step_variables.set(param.name, variables[param.name])
            elif param.name in self._state and (self._state[param.name] is not None and self._state[param.name] != ""):
                step_variables.set(param.name, self._state[param.name])

        for param_var in step.parameters.variables:
            if param_var in step_variables:
                continue

            expanded_value = self.expand_from_variables(variables, param_var)
            if expanded_value.lower() == param_var.lower():
                step_variables.set(param_var, step.parameters.variables[param_var])
            elif param_var in variables:
                step_variables.set(param_var, variables[param_var])
            elif param_var in self._state:
                step_variables.set(param_var, self._state[param_var])
            else:
                step_variables.set(param_var, expanded_value)

        for item in variables.variables:
            if item not in step_variables:
                step_variables.set(item, variables[item])

        return step_variables

    def expand_from_variables(self, variables: ContextVariables, input_string: str) -> str:
        result = input_string
        variables_regex = r"\$(?P<var>\w+)"
        matches = [m for m in re.finditer(variables_regex, input_string)]
        ordered_matches = sorted(matches, key=lambda m: len(m.group("var")), reverse=True)

        for match in ordered_matches:
            var_name = match.group("var")
            if var_name in variables:
                result = result.replace(f"${var_name}", variables[var_name])

        return result

    def _runThread(self, code: Callable):
        result = []
        thread = threading.Thread(target=self._runCode, args=(code, result))
        thread.start()
        thread.join()
        return result[0]<|MERGE_RESOLUTION|>--- conflicted
+++ resolved
@@ -21,11 +21,7 @@
 from semantic_kernel.orchestration.sk_function_base import SKFunctionBase
 from semantic_kernel.plugin_definition.function_view import FunctionView
 from semantic_kernel.plugin_definition.read_only_plugin_collection import (
-<<<<<<< HEAD
-    ReadOnlyFunctionCollection,
-=======
     ReadOnlyPluginCollection,
->>>>>>> e15f3ca8
 )
 from semantic_kernel.plugin_definition.read_only_plugin_collection_base import (
     ReadOnlyPluginCollectionBase,
@@ -152,11 +148,7 @@
         if context is None:
             context = SKContext(
                 variables=self._state,
-<<<<<<< HEAD
-                plugin_collection=ReadOnlyFunctionCollection(),
-=======
                 plugin_collection=ReadOnlyPluginCollection(),
->>>>>>> e15f3ca8
                 memory=memory or NullMemory(),
             )
 
@@ -196,11 +188,7 @@
         if context is None:
             context = SKContext(
                 variables=self._state,
-<<<<<<< HEAD
-                plugin_collection=ReadOnlyFunctionCollection(),
-=======
                 plugin_collection=ReadOnlyPluginCollection(),
->>>>>>> e15f3ca8
                 memory=memory or NullMemory(),
             )
 
