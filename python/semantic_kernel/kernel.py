--- conflicted
+++ resolved
@@ -46,12 +46,8 @@
     PassThroughWithoutRetry,
 )
 from semantic_kernel.reliability.retry_mechanism_base import RetryMechanismBase
-<<<<<<< HEAD
-from semantic_kernel.services.ai_service_selector import get_ai_service
-=======
 from semantic_kernel.services.ai_service_client_base import AIServiceClientBase
 from semantic_kernel.services.ai_service_selector import AIServiceSelector
->>>>>>> 956f5c1f
 from semantic_kernel.template_engine.prompt_template_engine import PromptTemplateEngine
 from semantic_kernel.template_engine.protocols.prompt_templating_engine import (
     PromptTemplatingEngine,
@@ -120,163 +116,6 @@
             memory (Optional[SemanticTextMemoryBase]): The memory to be used by the kernel
             **kwargs (Any): Additional fields to be passed to the Kernel model
         """
-<<<<<<< HEAD
-        plugins = plugins if plugins else KernelPluginCollection()
-        prompt_template_engine = prompt_template_engine if prompt_template_engine else PromptTemplatingEngine()
-        memory = memory if memory else NullMemory()
-
-        super().__init__(plugins=plugins, prompt_template_engine=prompt_template_engine, memory=memory, **kwargs)
-
-    def add_plugin(
-        self, plugin_name: str, functions: List[KernelFunction], plugin: Optional[KernelPlugin] = None
-    ) -> None:
-        """
-        Adds a plugin to the kernel's collection of plugins. If a plugin instance is provided,
-        it uses that instance instead of creating a new KernelPlugin.
-
-        Args:
-            plugin_name (str): The name of the plugin
-            functions (List[KernelFunction]): The functions to add to the plugin
-            plugin (Optional[KernelPlugin]): An optional pre-defined plugin instance
-        """
-        if plugin is None:
-            # If no plugin instance is provided, create a new KernelPlugin
-            plugin = KernelPlugin(name=plugin_name, functions=functions)
-
-        if plugin_name in self.plugins:
-            self.plugins.add_functions_to_plugin(functions=functions, plugin_name=plugin_name)
-        else:
-            self.plugins.add(plugin)
-
-    def create_function_from_prompt(
-        self,
-        template: Optional[str] = None,
-        prompt_template_config: Optional[PromptTemplateConfig] = None,
-        execution_settings: Optional[PromptExecutionSettings] = None,
-        function_name: Optional[str] = None,
-        plugin_name: Optional[str] = None,
-        description: Optional[str] = None,
-        template_format: Optional[str] = None,
-        prompt_template: Optional[PromptTemplateBase] = None,
-    ) -> KernelFunction:
-        """
-        Create a Kernel Function from a prompt.
-
-        Args:
-            template (Optional[str]): The prompt template
-            prompt_template_config (Optional[PromptTemplateConfig]): The prompt template configuration
-            execution_settings (Optional[PromptExecutionSettings]): The execution settings
-            function_name (Optional[str]): The name of the function
-            plugin_name (Optional[str]): The name of the plugin
-            description (Optional[str]): The description of the function
-            template_format (Optional[str]): The format of the prompt template
-            prompt_template (Optional[PromptTemplateBase]): The prompt template
-
-        Returns:
-            KernelFunction: The created Kernel Function
-        """
-        if not plugin_name:
-            plugin_name = f"p_{generate_random_ascii_name()}"
-        assert plugin_name is not None  # for type checker
-
-        if not function_name:
-            function_name = f"f_{generate_random_ascii_name()}"
-        assert function_name is not None  # for type checker
-
-        validate_plugin_name(plugin_name)
-        validate_function_name(function_name)
-
-        if not prompt_template_config.execution_settings:
-            if execution_settings:
-                prompt_template_config.execution_settings = execution_settings
-            else:
-                prompt_template_config.execution_settings = PromptExecutionSettings()
-
-        function = KernelFunction.from_prompt(
-            prompt=template,
-            execution_settings=execution_settings,
-            function_name=function_name,
-            plugin_name=plugin_name,
-            description=description,
-            template_format=template_format,
-            prompt_template=prompt_template,
-            prompt_template_config=prompt_template_config,
-        )
-
-        # TODO: Can this `get_ai_service` call be moved to the function invoke?
-        service, _, service_base_type = get_ai_service(self, function, KernelArguments())
-        if service is None:
-            raise AIException(
-                AIException.ErrorCodes.InvalidConfiguration,
-                (f"Could not load AI service for: {function.plugin_name}.{function.name}"),
-            )
-
-        if not execution_settings:
-            execution_settings = function.prompt_execution_settings
-
-        if issubclass(service_base_type, ChatCompletionClientBase):
-            req_settings_type = service.__closure__[0].cell_contents.get_prompt_execution_settings_class()
-            exec_settings = req_settings_type.from_prompt_execution_settings(
-                execution_settings["default"]
-            )  # TODO, make dynamic
-            function.set_chat_configuration({"default": exec_settings})
-            function.set_chat_service(lambda: service(self))
-        elif issubclass(service_base_type, TextCompletionClientBase):
-            req_settings_type = service.__closure__[0].cell_contents.get_prompt_execution_settings_class()
-            exec_settings = req_settings_type.from_prompt_execution_settings(
-                execution_settings["default"]
-            )  # TODO, make dynamic
-            function.set_ai_configuration({"default": exec_settings})
-            function.set_ai_service(lambda: service(self))
-        else:
-            raise ValueError(f"Unknown AI service type: {service.__name__}")
-
-        self.add_plugin(plugin_name, [function])
-        function.set_default_plugin_collection(self.plugins)
-
-        return function
-
-    def register_native_function(
-        self,
-        plugin_name: Optional[str],
-        kernel_function: Callable,
-    ) -> KernelFunction:
-        """
-        Creates a native function from the plugin name and kernel function
-
-        Args:
-            plugin_name (Optional[str]): The name of the plugin. If empty, a random name will be generated.
-            kernel_function (Callable): The kernel function
-
-        Returns:
-            KernelFunction: The created native function
-        """
-        if not hasattr(kernel_function, "__kernel_function__"):
-            raise KernelException(
-                KernelException.ErrorCodes.InvalidFunctionType,
-                "kernel_function argument must be decorated with @kernel_function",
-            )
-        function_name = kernel_function.__kernel_function_name__
-
-        if plugin_name is None or plugin_name == "":
-            plugin_name = f"p_{generate_random_ascii_name()}"
-        assert plugin_name is not None  # for type checker
-
-        validate_plugin_name(plugin_name)
-        validate_function_name(function_name)
-
-        if plugin_name in self.plugins and function_name in self.plugins[plugin_name]:
-            raise KernelException(
-                KernelException.ErrorCodes.FunctionOverloadNotSupported,
-                "Overloaded functions are not supported, " "please differentiate function names.",
-            )
-
-        function = KernelFunction.from_native_method(kernel_function, plugin_name)
-        self.add_plugin(plugin_name, [function])
-        function.set_default_plugin_collection(self.plugins)
-
-        return function
-=======
         services = {service.service_id: service for service in services} if services else {}
         memory = memory if memory else NullMemory()
 
@@ -296,7 +135,6 @@
 
     # endregion
     # region Invoke Functions
->>>>>>> 956f5c1f
 
     async def invoke_stream(
         self,
@@ -640,280 +478,6 @@
 
         return plugin
 
-<<<<<<< HEAD
-    def get_prompt_execution_settings_from_service(
-        self, type: Type[T], service_id: Optional[str] = None
-    ) -> PromptExecutionSettings:
-        """Get the specific request settings from the service, instantiated with the service_id and ai_model_id."""
-        service = self.get_ai_service(type, service_id)
-        service_instance = service.__closure__[0].cell_contents
-        req_settings_type = service_instance.get_prompt_execution_settings_class()
-        return req_settings_type(
-            service_id=service_id,
-            extension_data={"ai_model_id": service_instance.ai_model_id},
-        )
-
-    def get_ai_service(self, type: Type[T], service_id: Optional[str] = None) -> Callable[["Kernel"], T]:
-        matching_type = {}
-        if type == TextCompletionClientBase:
-            service_id = service_id or self.default_text_completion_service
-            matching_type = self.text_completion_services
-        elif type == ChatCompletionClientBase:
-            service_id = service_id or self.default_chat_service
-            matching_type = self.chat_services
-        elif type == EmbeddingGeneratorBase:
-            service_id = service_id or self.default_text_embedding_generation_service
-            matching_type = self.text_embedding_generation_services
-        else:
-            raise ValueError(f"Unknown AI service type: {type.__name__}")
-
-        if service_id not in matching_type:
-            raise ValueError(f"{type.__name__} service with service_id '{service_id}' not found")
-
-        return matching_type[service_id]
-
-    def all_text_completion_services(self) -> List[str]:
-        return list(self.text_completion_services.keys())
-
-    def all_text_completion_services_with_types(self) -> List[Tuple[str, Type[TextCompletionClientBase]]]:
-        """
-        Returns a list of tuples, each containing the key and the type of a text completion service.
-
-        Returns:
-        A list of tuples (service_id, service_type).
-        """
-        services_with_types = []
-        for service_id in self.text_completion_services.keys():
-            service_type = self.get_service_type(self.text_completion_services, service_id)
-            if service_type is not None:
-                services_with_types.append((service_id, service_type))
-
-        return services_with_types
-
-    def all_chat_services(self) -> List[str]:
-        return list(self.chat_services.keys())
-
-    def all_chat_services_with_types(self) -> List[Tuple[str, Type[ChatCompletionClientBase]]]:
-        """
-        Returns a list of tuples, each containing the key and the type of a chat service.
-
-        Returns:
-        A list of tuples (service_id, service_type).
-        """
-        services_with_types = []
-        for service_id in self.chat_services.keys():
-            service_type = self.get_service_type(self.chat_services, service_id)
-            if service_type is not None:
-                services_with_types.append((service_id, service_type))
-
-        return services_with_types
-
-    def all_text_embedding_generation_services(self) -> List[str]:
-        return list(self.text_embedding_generation_services.keys())
-
-    def all_text_embedding_generation_services_with_types(self) -> List[Tuple[str, Type[ChatCompletionClientBase]]]:
-        """
-        Returns a list of tuples, each containing the key and the type of a chat service.
-
-        Returns:
-        A list of tuples (service_id, service_type).
-        """
-        services_with_types = []
-        for service_id in self.chat_services.keys():
-            service_type = self.get_service_type(self.text_embedding_generation_services, service_id)
-            if service_type is not None:
-                services_with_types.append((service_id, service_type))
-
-        return services_with_types
-
-    def add_default_values(self, arguments, prompt_template_config):
-        for parameter in prompt_template_config.input_variables:
-            # if parameter.name not in arguments and not parameter.default:
-            if not arguments.get(parameter.name) and parameter.default not in {None, "", False, 0}:
-                arguments[parameter.name] = parameter.default
-
-    def add_text_completion_service(
-        self,
-        service_id: str,
-        service: Union[TextCompletionClientBase, Callable[["Kernel"], TextCompletionClientBase]],
-        overwrite: bool = True,
-    ) -> "Kernel":
-        if not service_id:
-            raise ValueError("service_id must be a non-empty string")
-        if not overwrite and service_id in self.text_completion_services:
-            raise ValueError(f"Text service with service_id '{service_id}' already exists")
-
-        self.text_completion_services[service_id] = service if isinstance(service, Callable) else lambda _: service
-        if self.default_text_completion_service is None:
-            self.default_text_completion_service = service_id
-
-        return self
-
-    def add_chat_service(
-        self,
-        service_id: str,
-        service: Union[ChatCompletionClientBase, Callable[["Kernel"], ChatCompletionClientBase]],
-        overwrite: bool = True,
-    ) -> "Kernel":
-        if not service_id:
-            raise ValueError("service_id must be a non-empty string")
-        if not overwrite and service_id in self.chat_services:
-            raise ValueError(f"Chat service with service_id '{service_id}' already exists")
-
-        self.chat_services[service_id] = service if isinstance(service, Callable) else lambda _: service
-        if self.default_chat_service is None:
-            self.default_chat_service = service_id
-
-        if isinstance(service, TextCompletionClientBase):
-            self.add_text_completion_service(service_id, service)
-
-        return self
-
-    def get_service_type(self, service_type: Any, service_id: str) -> Union[Type[ChatCompletionClientBase], None]:
-        """
-        Get the type of a chat service stored in chat_services.
-
-        Parameters:
-        - service_id: The ID of the chat service.
-
-        Returns:
-        The type of the chat service if found, otherwise None.
-        """
-        service = service_type.get(service_id)
-        if service is None:
-            return None
-
-        if isinstance(service, Callable):
-            try:
-                service_instance = service(self)  # Assuming 'self' is a valid Kernel instance
-                return type(service_instance)
-            except Exception as e:
-                print(f"Error instantiating service from callable for service_id '{service_id}': {e}")
-                return None
-        else:
-            return type(service)
-
-        return None
-
-    def add_text_embedding_generation_service(
-        self,
-        service_id: str,
-        service: Union[EmbeddingGeneratorBase, Callable[["Kernel"], EmbeddingGeneratorBase]],
-        overwrite: bool = False,
-    ) -> "Kernel":
-        if not service_id:
-            raise ValueError("service_id must be a non-empty string")
-        if not overwrite and service_id in self.text_embedding_generation_services:
-            raise ValueError(f"Embedding service with service_id '{service_id}' already exists")
-
-        self.text_embedding_generation_services[service_id] = (
-            service if isinstance(service, Callable) else lambda _: service
-        )
-        if self.default_text_embedding_generation_service is None:
-            self.default_text_embedding_generation_service = service_id
-
-        return self
-
-    def set_default_text_completion_service(self, service_id: str) -> "Kernel":
-        if service_id not in self.text_completion_services:
-            raise ValueError(f"AI service with service_id '{service_id}' does not exist")
-
-        self.default_text_completion_service = service_id
-        return self
-
-    def set_default_chat_service(self, service_id: str) -> "Kernel":
-        if service_id not in self.chat_services:
-            raise ValueError(f"AI service with service_id '{service_id}' does not exist")
-
-        self.default_chat_service = service_id
-        return self
-
-    def set_default_text_embedding_generation_service(self, service_id: str) -> "Kernel":
-        if service_id not in self.text_embedding_generation_services:
-            raise ValueError(f"AI service with service_id '{service_id}' does not exist")
-
-        self.default_text_embedding_generation_service = service_id
-        return self
-
-    def get_text_completion_service_service_id(self, service_id: Optional[str] = None) -> str:
-        if service_id is None or service_id not in self.text_completion_services:
-            if self.default_text_completion_service is None:
-                raise ValueError("No default text service is set")
-            return self.default_text_completion_service
-
-        return service_id
-
-    def get_chat_service_service_id(self, service_id: Optional[str] = None) -> str:
-        if service_id is None or service_id not in self.chat_services:
-            if self.default_chat_service is None:
-                raise ValueError("No default chat service is set")
-            return self.default_chat_service
-
-        return service_id
-
-    def get_text_embedding_generation_service_id(self, service_id: Optional[str] = None) -> str:
-        if service_id is None or service_id not in self.text_embedding_generation_services:
-            if self.default_text_embedding_generation_service is None:
-                raise ValueError("No default embedding service is set")
-            return self.default_text_embedding_generation_service
-
-        return service_id
-
-    def remove_text_completion_service(self, service_id: str) -> "Kernel":
-        if service_id not in self.text_completion_services:
-            raise ValueError(f"AI service with service_id '{service_id}' does not exist")
-
-        del self.text_completion_services[service_id]
-        if self.default_text_completion_service == service_id:
-            self.default_text_completion_service = next(iter(self.text_completion_services), None)
-        return self
-
-    def remove_chat_service(self, service_id: str) -> "Kernel":
-        if service_id not in self.chat_services:
-            raise ValueError(f"AI service with service_id '{service_id}' does not exist")
-
-        del self.chat_services[service_id]
-        if self.default_chat_service == service_id:
-            self.default_chat_service = next(iter(self.chat_services), None)
-        return self
-
-    def remove_text_embedding_generation_service(self, service_id: str) -> "Kernel":
-        if service_id not in self.text_embedding_generation_services:
-            raise ValueError(f"AI service with service_id '{service_id}' does not exist")
-
-        del self.text_embedding_generation_services[service_id]
-        if self.default_text_embedding_generation_service == service_id:
-            self.default_text_embedding_generation_service = next(iter(self.text_embedding_generation_services), None)
-        return self
-
-    def clear_all_text_completion_services(self) -> "Kernel":
-        self.text_completion_services = {}
-        self.default_text_completion_service = None
-        return self
-
-    def clear_all_chat_services(self) -> "Kernel":
-        self.chat_services = {}
-        self.default_chat_service = None
-        return self
-
-    def clear_all_text_embedding_generation_services(self) -> "Kernel":
-        self.text_embedding_generation_services = {}
-        self.default_text_embedding_generation_service = None
-        return self
-
-    def clear_all_services(self) -> "Kernel":
-        self.text_completion_services = {}
-        self.chat_services = {}
-        self.text_embedding_generation_services = {}
-
-        self.default_text_completion_service = None
-        self.default_chat_service = None
-        self.default_text_embedding_generation_service = None
-
-        return self
-
-=======
->>>>>>> 956f5c1f
     def import_native_plugin_from_directory(self, parent_directory: str, plugin_directory_name: str) -> KernelPlugin:
         MODULE_NAME = "native_function"
 
@@ -992,12 +556,6 @@
 
         return plugin
 
-<<<<<<< HEAD
-    def add_function_invoking_handler(
-        self, handler: Callable[["Kernel", FunctionInvokingEventArgs], FunctionInvokingEventArgs]
-    ) -> None:
-        self.function_invoking_handlers[id(handler)] = handler
-=======
     # endregion
     # region Functions
 
@@ -1008,82 +566,68 @@
             raise ValueError(f"Function '{function_name}' not found in plugin '{plugin_name}'")
         return self.plugins[plugin_name][function_name]
 
-    def register_semantic_function(
+    def create_function_from_prompt(
         self,
-        plugin_name: Optional[str],
-        function_name: str,
-        function_config: SemanticFunctionConfig,
-    ) -> KernelFunction:
-        """
-        Creates a semantic function from the plugin name, function name and function config
-
-        Args:
-            plugin_name (Optional[str]): The name of the plugin. If empty, a random name will be generated.
-            function_name (str): The name of the function
-            function_config (SemanticFunctionConfig): The function config
-
-        Returns:
-            KernelFunction: The created semantic function
-
-        Raises:
-            ValueError: If the plugin name or function name are invalid
-        """
-        if plugin_name is None or plugin_name == "":
-            plugin_name = f"p_{generate_random_ascii_name()}"
-        assert plugin_name is not None  # for type checker
-
-        validate_plugin_name(plugin_name)
-        validate_function_name(function_name)
-
-        function = self._create_semantic_function(plugin_name, function_name, function_config)
-        self.add_plugin(plugin_name, [function])
-        function.set_default_plugin_collection(self.plugins)
-
-        return function
-
-    def create_semantic_function(
-        self,
-        prompt_template: str,
+        template: Optional[str] = None,
+        prompt_template_config: Optional[PromptTemplateConfig] = None,
+        execution_settings: Optional[PromptExecutionSettings] = None,
         function_name: Optional[str] = None,
         plugin_name: Optional[str] = None,
         description: Optional[str] = None,
-        **kwargs: Any,
-    ) -> "KernelFunction":
-        function_name = function_name if function_name is not None else f"f_{generate_random_ascii_name()}"
-
-        config = PromptTemplateConfig(
-            description=(description if description is not None else "Generic function, unknown purpose"),
-            type="completion",
-            execution_settings=PromptExecutionSettings(extension_data=kwargs),
+        template_format: Optional[str] = None,
+        prompt_template: Optional[PromptTemplateBase] = None,
+    ) -> KernelFunction:
+        """
+        Create a Kernel Function from a prompt.
+
+        Args:
+            template (Optional[str]): The prompt template
+            prompt_template_config (Optional[PromptTemplateConfig]): The prompt template configuration
+            execution_settings (Optional[PromptExecutionSettings]): The execution settings
+            function_name (Optional[str]): The name of the function
+            plugin_name (Optional[str]): The name of the plugin
+            description (Optional[str]): The description of the function
+            template_format (Optional[str]): The format of the prompt template
+            prompt_template (Optional[PromptTemplateBase]): The prompt template
+
+        Returns:
+            KernelFunction: The created Kernel Function
+        """
+        if not plugin_name:
+            plugin_name = f"p_{generate_random_ascii_name()}"
+        assert plugin_name is not None  # for type checker
+
+        if not function_name:
+            function_name = f"f_{generate_random_ascii_name()}"
+        assert function_name is not None  # for type checker
+
+        validate_plugin_name(plugin_name)
+        validate_function_name(function_name)
+
+        if not prompt_template_config.execution_settings:
+            if execution_settings:
+                prompt_template_config.execution_settings = execution_settings
+            else:
+                prompt_template_config.execution_settings = PromptExecutionSettings()
+
+        function = KernelFunction.from_prompt(
+            prompt=template,
+            execution_settings=execution_settings,
+            function_name=function_name,
+            plugin_name=plugin_name,
+            description=description,
+            template_format=template_format,
+            prompt_template=prompt_template,
+            prompt_template_config=prompt_template_config,
         )
 
-        validate_function_name(function_name)
-        if plugin_name is not None:
-            validate_plugin_name(plugin_name)
-
-        template = PromptTemplate(prompt_template, self.prompt_template_engine, config)
-        function_config = SemanticFunctionConfig(config, template)
-
-        return self.register_semantic_function(plugin_name, function_name, function_config)
-
-    def _create_semantic_function(
-        self,
-        plugin_name: str,
-        function_name: str,
-        function_config: SemanticFunctionConfig,
-    ) -> KernelFunction:
-        if not function_config.prompt_template_config.type == "completion":
-            raise AIException(
-                AIException.ErrorCodes.FunctionTypeNotSupported,
-                f"Function type not supported: {function_config.prompt_template_config.type}",
-            )
->>>>>>> 956f5c1f
-
-        function = KernelFunction.from_semantic_config(plugin_name, function_name, function_config)
-        if exec_settings := function_config.prompt_template_config.execution_settings:
+        if exec_settings := prompt_template_config.execution_settings:
             if exec_settings.service_id in function.prompt_execution_settings:
                 logger.warning("Overwriting execution settings for service_id: %s", exec_settings.service_id)
             function.prompt_execution_settings[exec_settings.service_id] = exec_settings
+
+        self.add_plugin(plugin_name, [function])
+        function.set_default_plugin_collection(self.plugins)
 
         return function
 
