# Copyright (c) Microsoft. All rights reserved.

import glob
import importlib
import inspect
import logging
import os
import random
import string
from typing import Any, Callable, Dict, List, Optional, Type, TypeVar, Union

from semantic_kernel.connectors.ai.ai_exception import AIException
from semantic_kernel.connectors.ai.ai_request_settings import AIRequestSettings
from semantic_kernel.connectors.ai.chat_completion_client_base import (
    ChatCompletionClientBase,
)
from semantic_kernel.connectors.ai.embeddings.embedding_generator_base import (
    EmbeddingGeneratorBase,
)
from semantic_kernel.connectors.ai.text_completion_client_base import (
    TextCompletionClientBase,
)
from semantic_kernel.events import FunctionInvokedEventArgs, FunctionInvokingEventArgs
from semantic_kernel.kernel_exception import KernelException
from semantic_kernel.memory.memory_store_base import MemoryStoreBase
from semantic_kernel.memory.null_memory import NullMemory
from semantic_kernel.memory.semantic_text_memory import SemanticTextMemory
from semantic_kernel.memory.semantic_text_memory_base import SemanticTextMemoryBase
from semantic_kernel.orchestration.context_variables import ContextVariables
<<<<<<< HEAD
from semantic_kernel.orchestration.sk_context import SKContext
from semantic_kernel.orchestration.sk_function import SKFunction
from semantic_kernel.orchestration.sk_function_base import SKFunctionBase
from semantic_kernel.plugin_definition.default_kernel_plugin import (
    DefaultKernelPlugin,
=======
from semantic_kernel.orchestration.kernel_context import KernelContext
from semantic_kernel.orchestration.kernel_function import KernelFunction
from semantic_kernel.orchestration.kernel_function_base import KernelFunctionBase
from semantic_kernel.plugin_definition.function_view import FunctionView
from semantic_kernel.plugin_definition.plugin_collection import PluginCollection
from semantic_kernel.plugin_definition.plugin_collection_base import (
    PluginCollectionBase,
>>>>>>> 08710373
)
from semantic_kernel.plugin_definition.function_view import FunctionView
from semantic_kernel.plugin_definition.kernel_plugin import KernelPlugin
from semantic_kernel.plugin_definition.kernel_plugin_collection import (
    KernelPluginCollection,
)
from semantic_kernel.reliability.pass_through_without_retry import (
    PassThroughWithoutRetry,
)
from semantic_kernel.reliability.retry_mechanism_base import RetryMechanismBase
from semantic_kernel.semantic_functions.prompt_template import PromptTemplate
from semantic_kernel.semantic_functions.prompt_template_config import (
    PromptTemplateConfig,
)
from semantic_kernel.semantic_functions.semantic_function_config import (
    SemanticFunctionConfig,
)
from semantic_kernel.template_engine.prompt_template_engine import PromptTemplateEngine
from semantic_kernel.template_engine.protocols.prompt_templating_engine import (
    PromptTemplatingEngine,
)
from semantic_kernel.utils.validation import (
    validate_function_name,
    validate_plugin_name,
)

T = TypeVar("T")

logger: logging.Logger = logging.getLogger(__name__)


class Kernel:
    # TODO: pydantic-ify these fields
    _plugins: KernelPluginCollection
    _prompt_template_engine: PromptTemplatingEngine
    _memory: SemanticTextMemoryBase

    def __init__(
        self,
        plugins: Optional[KernelPluginCollection] = None,
        prompt_template_engine: Optional[PromptTemplatingEngine] = None,
        memory: Optional[SemanticTextMemoryBase] = None,
        log: Optional[Any] = None,
    ) -> None:
        if log:
            logger.warning("The `log` parameter is deprecated. Please use the `logging` module instead.")
        self._plugins = plugins if plugins else KernelPluginCollection()
        self._prompt_template_engine = prompt_template_engine if prompt_template_engine else PromptTemplateEngine()
        self._memory = memory if memory else NullMemory()

        self._text_completion_services: Dict[str, Callable[["Kernel"], TextCompletionClientBase]] = {}
        self._chat_services: Dict[str, Callable[["Kernel"], ChatCompletionClientBase]] = {}
        self._text_embedding_generation_services: Dict[str, Callable[["Kernel"], EmbeddingGeneratorBase]] = {}

        self._default_text_completion_service: Optional[str] = None
        self._default_chat_service: Optional[str] = None
        self._default_text_embedding_generation_service: Optional[str] = None

        self._retry_mechanism: RetryMechanismBase = PassThroughWithoutRetry()

        self._function_invoking_handlers = {}
        self._function_invoked_handlers = {}

    @property
    def memory(self) -> SemanticTextMemoryBase:
        return self._memory

    @property
    def prompt_template_engine(self) -> PromptTemplatingEngine:
        return self._prompt_template_engine

    @property
    def plugins(self) -> KernelPluginCollection:
        return self._plugins

    @plugins.setter
    def plugins(self, value: KernelPluginCollection) -> None:
        self._plugins = value

    def register_semantic_function(
        self,
        plugin_name: Optional[str],
        function_name: str,
        function_config: SemanticFunctionConfig,
    ) -> KernelFunctionBase:
        if plugin_name is None or plugin_name == "":
            plugin_name = f"p_{KernelPluginCollection.GLOBAL_PLUGIN}_{self.generate_random_ascii_name()}"
        assert plugin_name is not None  # for type checker

        validate_plugin_name(plugin_name)
        validate_function_name(function_name)

        function = self._create_semantic_function(plugin_name, function_name, function_config)
        self._plugins.add(DefaultKernelPlugin(name=plugin_name, functions=[function]))

        return function

    def register_native_function(
        self,
        plugin_name: Optional[str],
        kernel_function: Callable,
    ) -> KernelFunctionBase:
        if not hasattr(kernel_function, "__kernel_function__"):
            raise KernelException(
                KernelException.ErrorCodes.InvalidFunctionType,
                "kernel_function argument must be decorated with @kernel_function",
            )
        function_name = kernel_function.__kernel_function_name__

        if plugin_name is None or plugin_name == "":
            plugin_name = KernelPluginCollection.GLOBAL_PLUGIN
        assert plugin_name is not None  # for type checker

        validate_plugin_name(plugin_name)
        validate_function_name(function_name)

<<<<<<< HEAD
        if self._plugins[plugin_name].has_function(function_name):
=======
        function = KernelFunction.from_native_method(kernel_function, plugin_name)

        if self.plugins.has_function(plugin_name, function_name):
>>>>>>> 08710373
            raise KernelException(
                KernelException.ErrorCodes.FunctionOverloadNotSupported,
                "Overloaded functions are not supported, " "please differentiate function names.",
            )

        function = SKFunction.from_native_method(sk_function, plugin_name)

        self._plugins.add(function)

        return function

    async def run_stream_async(
        self,
        *functions: Any,
        input_context: Optional[KernelContext] = None,
        input_vars: Optional[ContextVariables] = None,
        input_str: Optional[str] = None,
    ):
        if len(functions) > 1:
            pipeline_functions = functions[:-1]
            stream_function = functions[-1]

            # run pipeline functions
            context = await self.run_async(pipeline_functions, input_context, input_vars, input_str)

        elif len(functions) == 1:
            stream_function = functions[0]

            # TODO: Preparing context for function invoke can be refactored as code below are same as run_async
            # if the user passed in a context, prioritize it, but merge with any other inputs
            if input_context is not None:
                context = input_context
                if input_vars is not None:
                    context.variables = input_vars.merge_or_overwrite(new_vars=context.variables, overwrite=False)

                if input_str is not None:
                    context.variables = ContextVariables(input_str).merge_or_overwrite(
                        new_vars=context.variables, overwrite=False
                    )

            # if the user did not pass in a context, prioritize an input string,
            # and merge that with input context variables
            else:
                if input_str is not None and input_vars is None:
                    variables = ContextVariables(input_str)
                elif input_str is None and input_vars is not None:
                    variables = input_vars
                elif input_str is not None and input_vars is not None:
                    variables = ContextVariables(input_str)
                    variables = variables.merge_or_overwrite(new_vars=input_vars, overwrite=False)
                else:
                    variables = ContextVariables()
<<<<<<< HEAD
                context = SKContext(
                    variables=variables,
                    memory=self._memory,
                    plugin_collection=self._plugins,
=======
                context = KernelContext(
                    variables,
                    self._memory,
                    self._plugin_collection.read_only_plugin_collection,
>>>>>>> 08710373
                )
        else:
            raise ValueError("No functions passed to run")

        try:
            async for stream_message in stream_function.invoke_stream_async(input=None, context=context):
                yield stream_message

        except Exception as ex:
            # TODO: "critical exceptions"
            logger.error(
                "Something went wrong in stream function. During function invocation:"
                f" '{stream_function.plugin_name}.{stream_function.name}'. Error"
                f" description: '{str(ex)}'"
            )
            raise KernelException(
                KernelException.ErrorCodes.FunctionInvokeError,
                "Error occurred while invoking stream function",
            )

    async def run_async(
        self,
        *functions: Any,
        input_context: Optional[KernelContext] = None,
        input_vars: Optional[ContextVariables] = None,
        input_str: Optional[str] = None,
        **kwargs: Dict[str, Any],
    ) -> KernelContext:
        # if the user passed in a context, prioritize it, but merge with any other inputs
        if input_context is not None:
            context = input_context
            if input_vars is not None:
                context.variables = input_vars.merge_or_overwrite(new_vars=context.variables, overwrite=False)

            if input_str is not None:
                context.variables = ContextVariables(input_str).merge_or_overwrite(
                    new_vars=context.variables, overwrite=False
                )

        # if the user did not pass in a context, prioritize an input string,
        # and merge that with input context variables
        else:
            if input_str is not None and input_vars is None:
                variables = ContextVariables(input_str)
            elif input_str is None and input_vars is not None:
                variables = input_vars
            elif input_str is not None and input_vars is not None:
                variables = ContextVariables(input_str)
                variables = variables.merge_or_overwrite(new_vars=input_vars, overwrite=False)
            else:
                variables = ContextVariables()
<<<<<<< HEAD
            context = SKContext(
                variables=variables,
                memory=self._memory,
                plugin_collection=self._plugins,
=======
            context = KernelContext(
                variables,
                self._memory,
                self._plugin_collection.read_only_plugin_collection,
>>>>>>> 08710373
            )

        pipeline_step = 0
        for func in functions:
            while True:
                assert isinstance(func, KernelFunctionBase), (
                    "All func arguments to Kernel.run*(inputs, func1, func2, ...) "
                    "must be KernelFunctionBase instances"
                )

                if context.error_occurred:
                    logger.error(
                        f"Something went wrong in pipeline step {pipeline_step}. "
                        f"Error description: '{context.last_error_description}'"
                    )
                    return context

                try:
                    function_details = func.describe()

                    function_invoking_args = self.on_function_invoking(function_details, context)
                    if (
                        isinstance(function_invoking_args, FunctionInvokingEventArgs)
                        and function_invoking_args.is_cancel_requested
                    ):
                        cancel_message = "Execution was cancelled on function invoking event of pipeline step"
                        logger.info(f"{cancel_message} {pipeline_step}: {func.plugin_name}.{func.name}.")
                        return context

                    if (
                        isinstance(function_invoking_args, FunctionInvokingEventArgs)
                        and function_invoking_args.is_skip_requested
                    ):
                        skip_message = "Execution was skipped on function invoking event of pipeline step"
                        logger.info(f"{skip_message} {pipeline_step}: {func.plugin_name}.{func.name}.")
                        break

                    context = await func.invoke_async(input=None, context=context, **kwargs)

                    if context.error_occurred:
                        logger.error(
                            f"Something went wrong in pipeline step {pipeline_step}. "
                            f"During function invocation: '{func.plugin_name}.{func.name}'. "
                            f"Error description: '{context.last_error_description}'"
                        )
                        return context

                    function_invoked_args = self.on_function_invoked(function_details, context)

                    if (
                        isinstance(function_invoked_args, FunctionInvokedEventArgs)
                        and function_invoked_args.is_cancel_requested
                    ):
                        cancel_message = "Execution was cancelled on function invoked event of pipeline step"
                        logger.info(f"{cancel_message} {pipeline_step}: {func.plugin_name}.{func.name}.")
                        return context
                    if (
                        isinstance(function_invoked_args, FunctionInvokedEventArgs)
                        and function_invoked_args.is_repeat_requested
                    ):
                        repeat_message = "Execution was repeated on function invoked event of pipeline step"
                        logger.info(f"{repeat_message} {pipeline_step}: {func.plugin_name}.{func.name}.")
                        continue
                    else:
                        break

                except Exception as ex:
                    logger.error(
                        f"Something went wrong in pipeline step {pipeline_step}. "
                        f"During function invocation: '{func.plugin_name}.{func.name}'. "
                        f"Error description: '{str(ex)}'"
                    )
                    context.fail(str(ex), ex)
                    return context

            pipeline_step += 1

        return context

<<<<<<< HEAD
    def func(self, plugin_name: str, function_name: str) -> SKFunctionBase:
        if self._plugins.has_native_function(plugin_name, function_name):
            return self._plugins.get_native_function(plugin_name, function_name)
=======
    def func(self, plugin_name: str, function_name: str) -> KernelFunctionBase:
        if self.plugins.has_native_function(plugin_name, function_name):
            return self.plugins.get_native_function(plugin_name, function_name)
>>>>>>> 08710373

        return self._plugins.get_semantic_function(plugin_name, function_name)

    def use_memory(
        self,
        storage: MemoryStoreBase,
        embeddings_generator: Optional[EmbeddingGeneratorBase] = None,
    ) -> None:
        if embeddings_generator is None:
            service_id = self.get_text_embedding_generation_service_id()
            if not service_id:
                raise ValueError("The embedding service id cannot be `None` or empty")

            embeddings_service = self.get_ai_service(EmbeddingGeneratorBase, service_id)
            if not embeddings_service:
                raise ValueError(f"AI configuration is missing for: {service_id}")

            embeddings_generator = embeddings_service(self)

        if storage is None:
            raise ValueError("The storage instance provided cannot be `None`")
        if embeddings_generator is None:
            raise ValueError("The embedding generator cannot be `None`")

        self.register_memory(SemanticTextMemory(storage, embeddings_generator))

    def register_memory(self, memory: SemanticTextMemoryBase) -> None:
        self._memory = memory

    def register_memory_store(self, memory_store: MemoryStoreBase) -> None:
        self.use_memory(memory_store)

<<<<<<< HEAD
    def create_new_context(self, variables: Optional[ContextVariables] = None) -> SKContext:
        return SKContext(
            variables=ContextVariables() if not variables else variables,
            memory=self._memory,
            plugin_collection=self._plugins,
=======
    def create_new_context(self, variables: Optional[ContextVariables] = None) -> KernelContext:
        return KernelContext(
            ContextVariables() if not variables else variables,
            self._memory,
            self.plugins,
>>>>>>> 08710373
        )

    def on_function_invoking(self, function_view: FunctionView, context: KernelContext) -> FunctionInvokingEventArgs:
        if self._function_invoking_handlers:
            args = FunctionInvokingEventArgs(function_view, context)
            for handler in self._function_invoking_handlers.values():
                handler(self, args)
            return args
        return None

    def on_function_invoked(self, function_view: FunctionView, context: KernelContext) -> FunctionInvokedEventArgs:
        if self._function_invoked_handlers:
            args = FunctionInvokedEventArgs(function_view, context)
            for handler in self._function_invoked_handlers.values():
                handler(self, args)
            return args
        return None

<<<<<<< HEAD
    def import_plugin(self, plugin_instance: Any, plugin_name: str = "") -> KernelPlugin:
        """
        Import a plugin into the kernel.

        Args:
            plugin_instance (Any): The plugin instance.
            plugin_name (str, optional): The name of the plugin. Defaults to "".

        Returns:
            KernelPlugin: The imported plugin of type KernelPlugin.
        """
=======
    def import_plugin(self, plugin_instance: Any, plugin_name: str = "") -> Dict[str, KernelFunctionBase]:
>>>>>>> 08710373
        if plugin_name.strip() == "":
            plugin_name = KernelPluginCollection.GLOBAL_PLUGIN
            logger.debug(f"Importing plugin {plugin_name} into the global namespace")
        else:
            logger.debug(f"Importing plugin {plugin_name}")

        functions = []

        if isinstance(plugin_instance, dict):
            candidates = plugin_instance.items()
        else:
            candidates = inspect.getmembers(plugin_instance, inspect.ismethod)
        # Read every method from the plugin instance
        for _, candidate in candidates:
            # If the method is a semantic function, register it
            if not hasattr(candidate, "__kernel_function__"):
                continue

            functions.append(KernelFunction.from_native_method(candidate, plugin_name))

        logger.debug(f"Methods imported: {len(functions)}")

        # Uniqueness check on function names
        function_names = [f.name for f in functions]
        if len(function_names) != len(set(function_names)):
            raise KernelException(
                KernelException.ErrorCodes.FunctionOverloadNotSupported,
                ("Overloaded functions are not supported, " "please differentiate function names."),
            )

        plugin = DefaultKernelPlugin(name=plugin_name, functions=functions)
        # Note: we shouldn't have to be adding functions to a plugin after the fact
        # This isn't done in dotnet, and needs to be revisited as we move to v1.0
        if self._plugins.contains(plugin_name):
            self._plugins.add_functions_to_plugin(functions=functions, plugin_name=plugin_name)
        else:
            self._plugins.add(plugin)

        return plugin

    def get_request_settings_from_service(self, type: Type[T], service_id: Optional[str] = None) -> AIRequestSettings:
        """Get the specific request settings from the service, instantiated with the service_id and ai_model_id."""
        service = self.get_ai_service(type, service_id)
        service_instance = service.__closure__[0].cell_contents
        req_settings_type = service_instance.get_request_settings_class()
        return req_settings_type(
            service_id=service_id,
            extension_data={"ai_model_id": service_instance.ai_model_id},
        )

    def get_ai_service(self, type: Type[T], service_id: Optional[str] = None) -> Callable[["Kernel"], T]:
        matching_type = {}
        if type == TextCompletionClientBase:
            service_id = service_id or self._default_text_completion_service
            matching_type = self._text_completion_services
        elif type == ChatCompletionClientBase:
            service_id = service_id or self._default_chat_service
            matching_type = self._chat_services
        elif type == EmbeddingGeneratorBase:
            service_id = service_id or self._default_text_embedding_generation_service
            matching_type = self._text_embedding_generation_services
        else:
            raise ValueError(f"Unknown AI service type: {type.__name__}")

        if service_id not in matching_type:
            raise ValueError(f"{type.__name__} service with service_id '{service_id}' not found")

        return matching_type[service_id]

    def all_text_completion_services(self) -> List[str]:
        return list(self._text_completion_services.keys())

    def all_chat_services(self) -> List[str]:
        return list(self._chat_services.keys())

    def all_text_embedding_generation_services(self) -> List[str]:
        return list(self._text_embedding_generation_services.keys())

    def add_text_completion_service(
        self,
        service_id: str,
        service: Union[TextCompletionClientBase, Callable[["Kernel"], TextCompletionClientBase]],
        overwrite: bool = True,
    ) -> "Kernel":
        if not service_id:
            raise ValueError("service_id must be a non-empty string")
        if not overwrite and service_id in self._text_completion_services:
            raise ValueError(f"Text service with service_id '{service_id}' already exists")

        self._text_completion_services[service_id] = service if isinstance(service, Callable) else lambda _: service
        if self._default_text_completion_service is None:
            self._default_text_completion_service = service_id

        return self

    def add_chat_service(
        self,
        service_id: str,
        service: Union[ChatCompletionClientBase, Callable[["Kernel"], ChatCompletionClientBase]],
        overwrite: bool = True,
    ) -> "Kernel":
        if not service_id:
            raise ValueError("service_id must be a non-empty string")
        if not overwrite and service_id in self._chat_services:
            raise ValueError(f"Chat service with service_id '{service_id}' already exists")

        self._chat_services[service_id] = service if isinstance(service, Callable) else lambda _: service
        if self._default_chat_service is None:
            self._default_chat_service = service_id

        if isinstance(service, TextCompletionClientBase):
            self.add_text_completion_service(service_id, service)

        return self

    def add_text_embedding_generation_service(
        self,
        service_id: str,
        service: Union[EmbeddingGeneratorBase, Callable[["Kernel"], EmbeddingGeneratorBase]],
        overwrite: bool = False,
    ) -> "Kernel":
        if not service_id:
            raise ValueError("service_id must be a non-empty string")
        if not overwrite and service_id in self._text_embedding_generation_services:
            raise ValueError(f"Embedding service with service_id '{service_id}' already exists")

        self._text_embedding_generation_services[service_id] = (
            service if isinstance(service, Callable) else lambda _: service
        )
        if self._default_text_embedding_generation_service is None:
            self._default_text_embedding_generation_service = service_id

        return self

    def set_default_text_completion_service(self, service_id: str) -> "Kernel":
        if service_id not in self._text_completion_services:
            raise ValueError(f"AI service with service_id '{service_id}' does not exist")

        self._default_text_completion_service = service_id
        return self

    def set_default_chat_service(self, service_id: str) -> "Kernel":
        if service_id not in self._chat_services:
            raise ValueError(f"AI service with service_id '{service_id}' does not exist")

        self._default_chat_service = service_id
        return self

    def set_default_text_embedding_generation_service(self, service_id: str) -> "Kernel":
        if service_id not in self._text_embedding_generation_services:
            raise ValueError(f"AI service with service_id '{service_id}' does not exist")

        self._default_text_embedding_generation_service = service_id
        return self

    def get_text_completion_service_service_id(self, service_id: Optional[str] = None) -> str:
        if service_id is None or service_id not in self._text_completion_services:
            if self._default_text_completion_service is None:
                raise ValueError("No default text service is set")
            return self._default_text_completion_service

        return service_id

    def get_chat_service_service_id(self, service_id: Optional[str] = None) -> str:
        if service_id is None or service_id not in self._chat_services:
            if self._default_chat_service is None:
                raise ValueError("No default chat service is set")
            return self._default_chat_service

        return service_id

    def get_text_embedding_generation_service_id(self, service_id: Optional[str] = None) -> str:
        if service_id is None or service_id not in self._text_embedding_generation_services:
            if self._default_text_embedding_generation_service is None:
                raise ValueError("No default embedding service is set")
            return self._default_text_embedding_generation_service

        return service_id

    def remove_text_completion_service(self, service_id: str) -> "Kernel":
        if service_id not in self._text_completion_services:
            raise ValueError(f"AI service with service_id '{service_id}' does not exist")

        del self._text_completion_services[service_id]
        if self._default_text_completion_service == service_id:
            self._default_text_completion_service = next(iter(self._text_completion_services), None)
        return self

    def remove_chat_service(self, service_id: str) -> "Kernel":
        if service_id not in self._chat_services:
            raise ValueError(f"AI service with service_id '{service_id}' does not exist")

        del self._chat_services[service_id]
        if self._default_chat_service == service_id:
            self._default_chat_service = next(iter(self._chat_services), None)
        return self

    def remove_text_embedding_generation_service(self, service_id: str) -> "Kernel":
        if service_id not in self._text_embedding_generation_services:
            raise ValueError(f"AI service with service_id '{service_id}' does not exist")

        del self._text_embedding_generation_services[service_id]
        if self._default_text_embedding_generation_service == service_id:
            self._default_text_embedding_generation_service = next(iter(self._text_embedding_generation_services), None)
        return self

    def clear_all_text_completion_services(self) -> "Kernel":
        self._text_completion_services = {}
        self._default_text_completion_service = None
        return self

    def clear_all_chat_services(self) -> "Kernel":
        self._chat_services = {}
        self._default_chat_service = None
        return self

    def clear_all_text_embedding_generation_services(self) -> "Kernel":
        self._text_embedding_generation_services = {}
        self._default_text_embedding_generation_service = None
        return self

    def clear_all_services(self) -> "Kernel":
        self._text_completion_services = {}
        self._chat_services = {}
        self._text_embedding_generation_services = {}

        self._default_text_completion_service = None
        self._default_chat_service = None
        self._default_text_embedding_generation_service = None

        return self

    def _create_semantic_function(
        self,
        plugin_name: str,
        function_name: str,
        function_config: SemanticFunctionConfig,
    ) -> KernelFunctionBase:
        function_type = function_config.prompt_template_config.type
        if not function_type == "completion":
            raise AIException(
                AIException.ErrorCodes.FunctionTypeNotSupported,
                f"Function type not supported: {function_type}",
            )

        function = KernelFunction.from_semantic_config(plugin_name, function_name, function_config)
        function.request_settings.update_from_ai_request_settings(
            function_config.prompt_template_config.execution_settings
        )

        if function_config.has_chat_prompt:
            service = self.get_ai_service(
                ChatCompletionClientBase,
                function_config.prompt_template_config.default_services[0]
                if len(function_config.prompt_template_config.default_services) > 0
                else None,
            )
            req_settings_type = service.__closure__[0].cell_contents.get_request_settings_class()

            function.set_chat_configuration(
                req_settings_type.from_ai_request_settings(function_config.prompt_template_config.execution_settings)
            )

            if service is None:
                raise AIException(
                    AIException.ErrorCodes.InvalidConfiguration,
                    (
                        "Could not load chat service, unable to prepare semantic"
                        " function. Function description:"
                        " {function_config.prompt_template_config.description}"
                    ),
                )

            function.set_chat_service(lambda: service(self))
        else:
            service = self.get_ai_service(
                TextCompletionClientBase,
                function_config.prompt_template_config.default_services[0]
                if len(function_config.prompt_template_config.default_services) > 0
                else None,
            )
            req_settings_type = service.__closure__[0].cell_contents.get_request_settings_class()

            function.set_ai_configuration(
                req_settings_type.from_ai_request_settings(function_config.prompt_template_config.execution_settings)
            )

            if service is None:
                raise AIException(
                    AIException.ErrorCodes.InvalidConfiguration,
                    (
                        "Could not load text service, unable to prepare semantic"
                        " function. Function description:"
                        " {function_config.prompt_template_config.description}"
                    ),
                )

            function.set_ai_service(lambda: service(self))

        return function

    def import_native_plugin_from_directory(
        self, parent_directory: str, plugin_directory_name: str
<<<<<<< HEAD
    ) -> DefaultKernelPlugin:
=======
    ) -> Dict[str, KernelFunctionBase]:
>>>>>>> 08710373
        MODULE_NAME = "native_function"

        validate_plugin_name(plugin_directory_name)

        plugin_directory = os.path.abspath(os.path.join(parent_directory, plugin_directory_name))
        native_py_file_path = os.path.join(plugin_directory, f"{MODULE_NAME}.py")

        if not os.path.exists(native_py_file_path):
            raise ValueError(f"Native Plugin Python File does not exist: {native_py_file_path}")

        plugin_name = os.path.basename(plugin_directory)

        spec = importlib.util.spec_from_file_location(MODULE_NAME, native_py_file_path)
        module = importlib.util.module_from_spec(spec)
        spec.loader.exec_module(module)

        class_name = next(
            (name for name, cls in inspect.getmembers(module, inspect.isclass) if cls.__module__ == MODULE_NAME),
            None,
        )
        if class_name:
            plugin_obj = getattr(module, class_name)()
            return self.import_plugin(plugin_obj, plugin_name)

        return {}

    def import_semantic_plugin_from_directory(
        self, parent_directory: str, plugin_directory_name: str
<<<<<<< HEAD
    ) -> DefaultKernelPlugin:
=======
    ) -> Dict[str, KernelFunctionBase]:
>>>>>>> 08710373
        CONFIG_FILE = "config.json"
        PROMPT_FILE = "skprompt.txt"

        validate_plugin_name(plugin_directory_name)

        plugin_directory = os.path.join(parent_directory, plugin_directory_name)
        plugin_directory = os.path.abspath(plugin_directory)

        if not os.path.exists(plugin_directory):
            raise ValueError(f"Plugin directory does not exist: {plugin_directory_name}")

        functions = []

        directories = glob.glob(plugin_directory + "/*/")
        for directory in directories:
            dir_name = os.path.dirname(directory)
            function_name = os.path.basename(dir_name)
            prompt_path = os.path.join(directory, PROMPT_FILE)

            # Continue only if the prompt template exists
            if not os.path.exists(prompt_path):
                continue

            config_path = os.path.join(directory, CONFIG_FILE)
            with open(config_path, "r") as config_file:
                config = PromptTemplateConfig.from_json(config_file.read())

            # Load Prompt Template
            with open(prompt_path, "r") as prompt_file:
                template = PromptTemplate(prompt_file.read(), self.prompt_template_engine, config)

            # Prepare lambda wrapping AI logic
            function_config = SemanticFunctionConfig(config, template)

            functions += [self.register_semantic_function(plugin_directory_name, function_name, function_config)]

        plugin = DefaultKernelPlugin(name=plugin_directory_name, functions=functions)

        return plugin

    def generate_random_ascii_name(self, length=16):
        # Plugin/Function names can contain upper/lowercase letters, and underscores
        letters = string.ascii_letters
        return "".join(random.choices(letters, k=length))

    def create_semantic_function(
        self,
        prompt_template: str,
        function_name: Optional[str] = None,
        plugin_name: Optional[str] = None,
        description: Optional[str] = None,
        **kwargs: Any,
<<<<<<< HEAD
    ) -> "SKFunctionBase":
        function_name = function_name if function_name is not None else f"f_{self.generate_random_ascii_name()}"
=======
    ) -> "KernelFunctionBase":
        function_name = function_name if function_name is not None else f"f_{str(uuid4()).replace('-', '_')}"
>>>>>>> 08710373

        config = PromptTemplateConfig(
            description=(description if description is not None else "Generic function, unknown purpose"),
            type="completion",
            execution_settings=AIRequestSettings(extension_data=kwargs),
        )

        validate_function_name(function_name)
        if plugin_name is not None:
            validate_plugin_name(plugin_name)

        template = PromptTemplate(prompt_template, self.prompt_template_engine, config)
        function_config = SemanticFunctionConfig(config, template)

        return self.register_semantic_function(plugin_name, function_name, function_config)

    def add_function_invoking_handler(self, handler: Callable) -> None:
        self._function_invoking_handlers[id(handler)] = handler

    def add_function_invoked_handler(self, handler: Callable) -> None:
        self._function_invoked_handlers[id(handler)] = handler

    def remove_function_invoking_handler(self, handler: Callable) -> None:
        if id(handler) in self._function_invoking_handlers:
            del self._function_invoking_handlers[id(handler)]

    def remove_function_invoked_handler(self, handler: Callable) -> None:
        if id(handler) in self._function_invoked_handlers:
            del self._function_invoked_handlers[id(handler)]<|MERGE_RESOLUTION|>--- conflicted
+++ resolved
@@ -27,21 +27,13 @@
 from semantic_kernel.memory.semantic_text_memory import SemanticTextMemory
 from semantic_kernel.memory.semantic_text_memory_base import SemanticTextMemoryBase
 from semantic_kernel.orchestration.context_variables import ContextVariables
-<<<<<<< HEAD
-from semantic_kernel.orchestration.sk_context import SKContext
-from semantic_kernel.orchestration.sk_function import SKFunction
-from semantic_kernel.orchestration.sk_function_base import SKFunctionBase
+from semantic_kernel.orchestration.kernel_context import KernelContext
+from semantic_kernel.orchestration.kernel_function import KernelFunction
+from semantic_kernel.functions.kernel_function_base import KernelFunctionBase
+from semantic_kernel.plugin_definition.function_view import FunctionView
+from semantic_kernel.plugin_definition.plugin_collection import PluginCollection
 from semantic_kernel.plugin_definition.default_kernel_plugin import (
     DefaultKernelPlugin,
-=======
-from semantic_kernel.orchestration.kernel_context import KernelContext
-from semantic_kernel.orchestration.kernel_function import KernelFunction
-from semantic_kernel.orchestration.kernel_function_base import KernelFunctionBase
-from semantic_kernel.plugin_definition.function_view import FunctionView
-from semantic_kernel.plugin_definition.plugin_collection import PluginCollection
-from semantic_kernel.plugin_definition.plugin_collection_base import (
-    PluginCollectionBase,
->>>>>>> 08710373
 )
 from semantic_kernel.plugin_definition.function_view import FunctionView
 from semantic_kernel.plugin_definition.kernel_plugin import KernelPlugin
@@ -128,7 +120,8 @@
         function_config: SemanticFunctionConfig,
     ) -> KernelFunctionBase:
         if plugin_name is None or plugin_name == "":
-            plugin_name = f"p_{KernelPluginCollection.GLOBAL_PLUGIN}_{self.generate_random_ascii_name()}"
+            # plugin_name = f"p_{KernelPluginCollection.GLOBAL_PLUGIN}_{self.generate_random_ascii_name()}"
+            plugin_name = f"p_{self.generate_random_ascii_name()}"
         assert plugin_name is not None  # for type checker
 
         validate_plugin_name(plugin_name)
@@ -158,21 +151,15 @@
         validate_plugin_name(plugin_name)
         validate_function_name(function_name)
 
-<<<<<<< HEAD
-        if self._plugins[plugin_name].has_function(function_name):
-=======
-        function = KernelFunction.from_native_method(kernel_function, plugin_name)
-
-        if self.plugins.has_function(plugin_name, function_name):
->>>>>>> 08710373
+        if self._plugins.contains(plugin_name=plugin_name) and self._plugins[plugin_name].has_function(function_name):
             raise KernelException(
                 KernelException.ErrorCodes.FunctionOverloadNotSupported,
                 "Overloaded functions are not supported, " "please differentiate function names.",
             )
 
-        function = SKFunction.from_native_method(sk_function, plugin_name)
-
-        self._plugins.add(function)
+        function = KernelFunction.from_native_method(kernel_function, plugin_name)
+
+        self._plugins.add(DefaultKernelPlugin(name=plugin_name, functions=[function]))
 
         return function
 
@@ -217,17 +204,10 @@
                     variables = variables.merge_or_overwrite(new_vars=input_vars, overwrite=False)
                 else:
                     variables = ContextVariables()
-<<<<<<< HEAD
-                context = SKContext(
+                context = KernelContext(
                     variables=variables,
                     memory=self._memory,
                     plugin_collection=self._plugins,
-=======
-                context = KernelContext(
-                    variables,
-                    self._memory,
-                    self._plugin_collection.read_only_plugin_collection,
->>>>>>> 08710373
                 )
         else:
             raise ValueError("No functions passed to run")
@@ -279,17 +259,10 @@
                 variables = variables.merge_or_overwrite(new_vars=input_vars, overwrite=False)
             else:
                 variables = ContextVariables()
-<<<<<<< HEAD
-            context = SKContext(
+            context = KernelContext(
                 variables=variables,
                 memory=self._memory,
                 plugin_collection=self._plugins,
-=======
-            context = KernelContext(
-                variables,
-                self._memory,
-                self._plugin_collection.read_only_plugin_collection,
->>>>>>> 08710373
             )
 
         pipeline_step = 0
@@ -369,15 +342,9 @@
 
         return context
 
-<<<<<<< HEAD
-    def func(self, plugin_name: str, function_name: str) -> SKFunctionBase:
+    def func(self, plugin_name: str, function_name: str) -> KernelFunctionBase:
         if self._plugins.has_native_function(plugin_name, function_name):
             return self._plugins.get_native_function(plugin_name, function_name)
-=======
-    def func(self, plugin_name: str, function_name: str) -> KernelFunctionBase:
-        if self.plugins.has_native_function(plugin_name, function_name):
-            return self.plugins.get_native_function(plugin_name, function_name)
->>>>>>> 08710373
 
         return self._plugins.get_semantic_function(plugin_name, function_name)
 
@@ -410,19 +377,11 @@
     def register_memory_store(self, memory_store: MemoryStoreBase) -> None:
         self.use_memory(memory_store)
 
-<<<<<<< HEAD
-    def create_new_context(self, variables: Optional[ContextVariables] = None) -> SKContext:
-        return SKContext(
-            variables=ContextVariables() if not variables else variables,
-            memory=self._memory,
-            plugin_collection=self._plugins,
-=======
     def create_new_context(self, variables: Optional[ContextVariables] = None) -> KernelContext:
         return KernelContext(
             ContextVariables() if not variables else variables,
             self._memory,
             self.plugins,
->>>>>>> 08710373
         )
 
     def on_function_invoking(self, function_view: FunctionView, context: KernelContext) -> FunctionInvokingEventArgs:
@@ -441,7 +400,6 @@
             return args
         return None
 
-<<<<<<< HEAD
     def import_plugin(self, plugin_instance: Any, plugin_name: str = "") -> KernelPlugin:
         """
         Import a plugin into the kernel.
@@ -453,11 +411,9 @@
         Returns:
             KernelPlugin: The imported plugin of type KernelPlugin.
         """
-=======
-    def import_plugin(self, plugin_instance: Any, plugin_name: str = "") -> Dict[str, KernelFunctionBase]:
->>>>>>> 08710373
         if plugin_name.strip() == "":
-            plugin_name = KernelPluginCollection.GLOBAL_PLUGIN
+            #plugin_name = KernelPluginCollection.GLOBAL_PLUGIN
+            plugin_name = plugin_instance.__class__.__name__
             logger.debug(f"Importing plugin {plugin_name} into the global namespace")
         else:
             logger.debug(f"Importing plugin {plugin_name}")
@@ -759,11 +715,7 @@
 
     def import_native_plugin_from_directory(
         self, parent_directory: str, plugin_directory_name: str
-<<<<<<< HEAD
     ) -> DefaultKernelPlugin:
-=======
-    ) -> Dict[str, KernelFunctionBase]:
->>>>>>> 08710373
         MODULE_NAME = "native_function"
 
         validate_plugin_name(plugin_directory_name)
@@ -792,11 +744,7 @@
 
     def import_semantic_plugin_from_directory(
         self, parent_directory: str, plugin_directory_name: str
-<<<<<<< HEAD
     ) -> DefaultKernelPlugin:
-=======
-    ) -> Dict[str, KernelFunctionBase]:
->>>>>>> 08710373
         CONFIG_FILE = "config.json"
         PROMPT_FILE = "skprompt.txt"
 
@@ -849,13 +797,8 @@
         plugin_name: Optional[str] = None,
         description: Optional[str] = None,
         **kwargs: Any,
-<<<<<<< HEAD
-    ) -> "SKFunctionBase":
+    ) -> "KernelFunctionBase":
         function_name = function_name if function_name is not None else f"f_{self.generate_random_ascii_name()}"
-=======
-    ) -> "KernelFunctionBase":
-        function_name = function_name if function_name is not None else f"f_{str(uuid4()).replace('-', '_')}"
->>>>>>> 08710373
 
         config = PromptTemplateConfig(
             description=(description if description is not None else "Generic function, unknown purpose"),
