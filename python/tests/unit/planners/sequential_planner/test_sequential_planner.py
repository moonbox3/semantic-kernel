# Copyright (c) Microsoft. All rights reserved.

from unittest.mock import Mock

import pytest

from semantic_kernel.connectors.ai.prompt_execution_settings import PromptExecutionSettings
from semantic_kernel.functions.function_result import FunctionResult
from semantic_kernel.functions.kernel_function import KernelFunction
from semantic_kernel.functions.kernel_function_metadata import KernelFunctionMetadata
from semantic_kernel.functions.kernel_plugin import KernelPlugin
from semantic_kernel.functions.kernel_plugin_collection import (
    KernelPluginCollection,
)
from semantic_kernel.kernel import Kernel
from semantic_kernel.memory.semantic_text_memory import SemanticTextMemoryBase
from semantic_kernel.planners.planning_exception import PlanningException
from semantic_kernel.planners.sequential_planner.sequential_planner import (
    SequentialPlanner,
)


def create_mock_function(kernel_function_metadata: KernelFunctionMetadata):
    mock_function = Mock(spec=KernelFunction)
    mock_function.describe.return_value = kernel_function_metadata
    mock_function.name = kernel_function_metadata.name
    mock_function.plugin_name = kernel_function_metadata.plugin_name
    mock_function.is_prompt = kernel_function_metadata.is_prompt
    mock_function.description = kernel_function_metadata.description
    mock_function.prompt_execution_settings = PromptExecutionSettings()
    return mock_function


@pytest.mark.asyncio
@pytest.mark.parametrize("goal", ["Write a poem or joke and send it in an e-mail to Kai."])
async def test_it_can_create_plan(goal):
    # Arrange
    kernel = Mock(spec=Kernel)
    kernel.prompt_template_engine = Mock()

    memory = Mock(spec=SemanticTextMemoryBase)
    kernel.memory = memory

    input = [
        ("SendEmail", "email", "Send an e-mail", False),
        ("GetEmailAddress", "email", "Get an e-mail address", False),
        ("Translate", "WriterPlugin", "Translate something", True),
        ("Summarize", "SummarizePlugin", "Summarize something", True),
    ]

    functions_list = []
    kernel.plugins = KernelPluginCollection()
    mock_functions = []
    for name, pluginName, description, isSemantic in input:
        kernel_function_metadata = KernelFunctionMetadata(
            name=name,
            plugin_name=pluginName,
            description=description,
            parameters=[],
            is_prompt=isSemantic,
            is_asynchronous=True,
        )
        mock_function = create_mock_function(kernel_function_metadata)
        functions_list.append(kernel_function_metadata)
        mock_function.invoke.return_value = FunctionResult(
            function=kernel_function_metadata, value="MOCK FUNCTION CALLED", metadata={}
        )
        mock_functions.append(mock_function)

        if pluginName not in kernel.plugins.plugins:
            kernel.plugins.add(KernelPlugin(name=pluginName, description="Mock plugin"))
        kernel.plugins.add_functions_to_plugin([mock_function], pluginName)

    expected_functions = [x[0] for x in input]
    expected_plugins = [x[1] for x in input]

    plan_string = """
<plan>
    <function.SummarizePlugin.Summarize/>
    <function.WriterPlugin.Translate language="French" setContextVariable="TRANSLATED_SUMMARY"/>
    <function.email.GetEmailAddress input="John Doe" setContextVariable="EMAIL_ADDRESS"/>
    <function.email.SendEmail input="$TRANSLATED_SUMMARY" email_address="$EMAIL_ADDRESS"/>
</plan>"""

    mock_function_flow_function = Mock(spec=KernelFunction)
<<<<<<< HEAD
    mock_function_flow_function.invoke.return_value = FunctionResult(function=None, value=plan_string, metadata={})
    kernel.create_function_from_prompt.return_value = mock_function_flow_function
=======
    mock_function_flow_function.invoke.return_value = FunctionResult(
        function=KernelFunctionMetadata(
            name="func", plugin_name="plugin", description="", parameters=[], is_semantic=False
        ),
        value=plan_string,
        metadata={},
    )
    kernel.register_semantic_function.return_value = mock_function_flow_function
>>>>>>> 956f5c1f

    planner = SequentialPlanner(kernel)

    # Act
    plan = await planner.create_plan(goal)

    # Assert
    assert plan.description == goal
    assert any(step.name in expected_functions and step.plugin_name in expected_plugins for step in plan._steps)
    for expected_function in expected_functions:
        assert any(step.name == expected_function for step in plan._steps)
    for expectedPlugin in expected_plugins:
        assert any(step.plugin_name == expectedPlugin for step in plan._steps)


@pytest.mark.asyncio
async def test_empty_goal_throws():
    # Arrange
    kernel = Mock(spec=Kernel)
    kernel.prompt_template_engine = Mock()
    planner = SequentialPlanner(kernel)

    # Act & Assert
    with pytest.raises(PlanningException):
        await planner.create_plan("")


@pytest.mark.asyncio
async def test_invalid_xml_throws():
    # Arrange
    kernel = Mock(spec=Kernel)
    kernel.prompt_template_engine = Mock()
    memory = Mock(spec=SemanticTextMemoryBase)
    kernel.memory = memory
    plugins = Mock(spec=KernelPluginCollection)

    functions_list = []
    plugins.get_list_of_function_metadata.return_value = functions_list

    plan_string = "<plan>notvalid<</plan>"
    function_result = FunctionResult(
        function=KernelFunctionMetadata(
            name="func", plugin_name="plugin", description="", parameters=[], is_semantic=False
        ),
        value=plan_string,
        metadata={},
    )

    mock_function_flow_function = Mock(spec=KernelFunction)
    mock_function_flow_function.invoke.return_value = function_result

    kernel.plugins = plugins
    kernel.create_function_from_prompt.return_value = mock_function_flow_function

    planner = SequentialPlanner(kernel)

    # Act & Assert
    with pytest.raises(PlanningException):
        await planner.create_plan("goal")<|MERGE_RESOLUTION|>--- conflicted
+++ resolved
@@ -83,19 +83,8 @@
 </plan>"""
 
     mock_function_flow_function = Mock(spec=KernelFunction)
-<<<<<<< HEAD
     mock_function_flow_function.invoke.return_value = FunctionResult(function=None, value=plan_string, metadata={})
     kernel.create_function_from_prompt.return_value = mock_function_flow_function
-=======
-    mock_function_flow_function.invoke.return_value = FunctionResult(
-        function=KernelFunctionMetadata(
-            name="func", plugin_name="plugin", description="", parameters=[], is_semantic=False
-        ),
-        value=plan_string,
-        metadata={},
-    )
-    kernel.register_semantic_function.return_value = mock_function_flow_function
->>>>>>> 956f5c1f
 
     planner = SequentialPlanner(kernel)
 
