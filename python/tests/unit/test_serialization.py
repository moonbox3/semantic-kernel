import typing as t

import pytest
import typing_extensions as te
from pydantic import Field, Json

from semantic_kernel import SKFunctionBase
from semantic_kernel.core_plugins.conversation_summary_plugin import (
    ConversationSummaryPlugin,
)
from semantic_kernel.core_plugins.file_io_plugin import FileIOPlugin
from semantic_kernel.core_plugins.http_plugin import HttpPlugin
from semantic_kernel.core_plugins.math_plugin import MathPlugin
from semantic_kernel.core_plugins.text_memory_plugin import TextMemoryPlugin
from semantic_kernel.core_plugins.text_plugin import TextPlugin
from semantic_kernel.core_plugins.time_plugin import TimePlugin
from semantic_kernel.core_plugins.wait_plugin import WaitPlugin
from semantic_kernel.core_plugins.web_search_engine_plugin import WebSearchEnginePlugin
from semantic_kernel.memory.null_memory import NullMemory
from semantic_kernel.memory.semantic_text_memory_base import SemanticTextMemoryBase
from semantic_kernel.orchestration.context_variables import ContextVariables
from semantic_kernel.orchestration.delegate_handlers import DelegateHandlers
from semantic_kernel.orchestration.delegate_inference import DelegateInference
from semantic_kernel.orchestration.sk_context import SKContext
from semantic_kernel.orchestration.sk_function import SKFunction
from semantic_kernel.plugin_definition.function_view import FunctionView
from semantic_kernel.plugin_definition.functions_view import FunctionsView
from semantic_kernel.plugin_definition.parameter_view import ParameterView
from semantic_kernel.plugin_definition.plugin_collection import PluginCollection
from semantic_kernel.plugin_definition.plugin_collection_base import (
    PluginCollectionBase,
)
from semantic_kernel.plugin_definition.read_only_plugin_collection import (
<<<<<<< HEAD
    ReadOnlyFunctionCollection,
=======
    ReadOnlyPluginCollection,
>>>>>>> e15f3ca8
)
from semantic_kernel.plugin_definition.read_only_plugin_collection_base import (
    ReadOnlyPluginCollectionBase,
)
from semantic_kernel.plugin_definition.sk_function_decorator import sk_function
from semantic_kernel.sk_pydantic import SKBaseModel
from semantic_kernel.template_engine.blocks.block import Block
from semantic_kernel.template_engine.blocks.block_types import BlockTypes
from semantic_kernel.template_engine.blocks.code_block import CodeBlock
from semantic_kernel.template_engine.blocks.function_id_block import FunctionIdBlock
from semantic_kernel.template_engine.blocks.text_block import TextBlock
from semantic_kernel.template_engine.blocks.val_block import ValBlock
from semantic_kernel.template_engine.blocks.var_block import VarBlock
from semantic_kernel.template_engine.code_tokenizer import CodeTokenizer
from semantic_kernel.template_engine.prompt_template_engine import PromptTemplateEngine
from semantic_kernel.template_engine.protocols.code_renderer import CodeRenderer
from semantic_kernel.template_engine.protocols.prompt_templating_engine import (
    PromptTemplatingEngine,
)
from semantic_kernel.template_engine.protocols.text_renderer import TextRenderer
from semantic_kernel.template_engine.template_tokenizer import TemplateTokenizer

SKBaseModelFieldT = t.TypeVar("SKBaseModelFieldT", bound=SKBaseModel)


class _Serializable(t.Protocol):
    """A serializable object."""

    def json(self) -> Json:
        """Return a JSON representation of the object."""
        raise NotImplementedError

    @classmethod
    def parse_raw(cls: t.Type[te.Self], json: Json) -> te.Self:
        """Return the constructed object from a JSON representation."""
        raise NotImplementedError


@pytest.fixture()
def sk_factory() -> t.Callable[[t.Type[_Serializable]], _Serializable]:
    """Return a factory for various objects in semantic-kernel."""

    def create_functions_view() -> FunctionsView:
        """Return a functions view."""
        result = FunctionsView()
        result.add_function(
            FunctionView(
                name="function1",
                plugin_name="plugin1",
                description="Native function",
                parameters=[],
                is_semantic=False,
                is_asynchronous=True,
            )
        )
        result.add_function(
            FunctionView(
                name="function1",
                plugin_name="plugin1",
                description="Semantic function",
                parameters=[],
                is_semantic=True,
                is_asynchronous=True,
            )
        )
        return result

    def create_sk_function() -> SKFunction:
        """Return an SKFunction."""

        @sk_function(name="function")
        def my_function_async(cx: SKContext) -> str:
            return f"F({cx.variables.input})"

        return SKFunction.from_native_method(my_function_async)

    def create_context_variables() -> ContextVariables:
        """Return a context variables object."""
        return ContextVariables(
            content="content",
            variables={"foo": "bar"},
        )

    def create_plugin_collection() -> PluginCollection:
        """Return a plugin collection."""
        # TODO: Add a few plugins to this collection.
        return PluginCollection()

    cls_obj_map = {
        Block: Block(content="foo"),
        CodeBlock: CodeBlock(content="foo"),
        FunctionIdBlock: FunctionIdBlock(content="bar"),
        TextBlock: TextBlock(content="baz"),
        ValBlock: ValBlock(content="qux"),
        VarBlock: VarBlock(content="quux"),
        CodeTokenizer: CodeTokenizer(),
        PromptTemplateEngine: PromptTemplateEngine(),
        TemplateTokenizer: TemplateTokenizer(),
        ParameterView: ParameterView(
            name="foo",
            description="bar",
            default_value="baz",
            type="string",
            required=True,
        ),
        FunctionView: FunctionView(
            "foo",
            "bar",
            "baz",
            [ParameterView(name="qux", description="bar", default_value="baz")],
            True,
            False,
        ),
        FunctionsView: create_functions_view(),
<<<<<<< HEAD
        ReadOnlyFunctionCollection: create_plugin_collection().read_only_plugin_collection,
=======
        ReadOnlyPluginCollection: create_plugin_collection().read_only_plugin_collection,
>>>>>>> e15f3ca8
        DelegateHandlers: DelegateHandlers(),
        DelegateInference: DelegateInference(),
        ContextVariables: create_context_variables(),
        PluginCollection: create_plugin_collection(),
        SKContext[NullMemory]: SKContext[NullMemory](
            # TODO: Test serialization with different types of memories.
            variables=create_context_variables(),
            memory=NullMemory(),
            plugin_collection=create_plugin_collection().read_only_plugin_collection,
        ),
        NullMemory: NullMemory(),
        SKFunction: create_sk_function(),
    }

    def constructor(cls: t.Type[_Serializable]) -> _Serializable:
        """Return a serializable object."""
        return cls_obj_map[cls]

    return constructor


PROTOCOLS = [
    pytest.param(ConversationSummaryPlugin, marks=pytest.mark.xfail(reason="Contains data")),
    FileIOPlugin,
    HttpPlugin,
    MathPlugin,
    TextMemoryPlugin,
    TextPlugin,
    TimePlugin,
    WaitPlugin,
    pytest.param(WebSearchEnginePlugin, marks=pytest.mark.xfail(reason="Contains data")),
    CodeRenderer,
    PromptTemplatingEngine,
    TextRenderer,
]

BASE_CLASSES = [
    ReadOnlyPluginCollectionBase,
    PluginCollectionBase,
    SemanticTextMemoryBase,
    SKFunctionBase,
]

# Classes that don't need serialization
UNSERIALIZED_CLASSES = [
<<<<<<< HEAD
    ReadOnlyFunctionCollection,
=======
    ReadOnlyPluginCollection,
>>>>>>> e15f3ca8
]

STATELESS_CLASSES = [
    CodeTokenizer,
    PromptTemplateEngine,
    TemplateTokenizer,
    DelegateHandlers,
    DelegateInference,
    NullMemory,
]

ENUMS = [
    BlockTypes,
    DelegateInference,
]

PYDANTIC_MODELS = [
    Block,
    CodeBlock,
    FunctionIdBlock,
    TextBlock,
    ValBlock,
    VarBlock,
    ParameterView,
    FunctionView,
    FunctionsView,
<<<<<<< HEAD
    ReadOnlyFunctionCollection,
=======
    ReadOnlyPluginCollection,
>>>>>>> e15f3ca8
    PluginCollection,
    ContextVariables,
    SKContext[NullMemory],
    pytest.param(
        SKFunction,
        marks=pytest.mark.xfail(reason="Need to implement Pickle serialization."),
    ),
]


class TestUsageInPydanticFields:
    @pytest.mark.parametrize(
        "sk_type",
        BASE_CLASSES + PROTOCOLS + ENUMS + PYDANTIC_MODELS + STATELESS_CLASSES + UNSERIALIZED_CLASSES,
    )
    def test_usage_as_optional_field(
        self,
        sk_type: t.Type[SKBaseModelFieldT],
    ) -> None:
        """Semantic Kernel objects should be valid Pydantic fields.

        Otherwise, they cannot be used in Pydantic models.
        """

        class TestModel(SKBaseModel):
            """A test model."""

            field: t.Optional[sk_type] = None

        assert_serializable(TestModel(), TestModel)

    @pytest.mark.parametrize("sk_type", PYDANTIC_MODELS + STATELESS_CLASSES)
    def test_usage_as_required_field(
        self,
        sk_factory: t.Callable[[t.Type[SKBaseModelFieldT]], SKBaseModelFieldT],
        sk_type: t.Type[SKBaseModelFieldT],
    ) -> None:
        """Semantic Kernel objects should be valid Pydantic fields.

        Otherwise, they cannot be used in Pydantic models.
        """

        class TestModel(SKBaseModel):
            """A test model."""

            field: sk_type = Field(default_factory=lambda: sk_factory(sk_type))

        assert_serializable(TestModel(), TestModel)
        assert_serializable(TestModel(field=sk_factory(sk_type)), TestModel)


def assert_serializable(obj: _Serializable, obj_type) -> None:
    """Assert that an object is serializable, uses both dump and dump_json methods."""
    assert obj is not None
    serialized = obj.model_dump_json()
    assert isinstance(serialized, str)
    assert obj_type.model_validate_json(serialized).model_dump() == obj.model_dump()<|MERGE_RESOLUTION|>--- conflicted
+++ resolved
@@ -31,11 +31,7 @@
     PluginCollectionBase,
 )
 from semantic_kernel.plugin_definition.read_only_plugin_collection import (
-<<<<<<< HEAD
-    ReadOnlyFunctionCollection,
-=======
     ReadOnlyPluginCollection,
->>>>>>> e15f3ca8
 )
 from semantic_kernel.plugin_definition.read_only_plugin_collection_base import (
     ReadOnlyPluginCollectionBase,
@@ -150,11 +146,7 @@
             False,
         ),
         FunctionsView: create_functions_view(),
-<<<<<<< HEAD
-        ReadOnlyFunctionCollection: create_plugin_collection().read_only_plugin_collection,
-=======
         ReadOnlyPluginCollection: create_plugin_collection().read_only_plugin_collection,
->>>>>>> e15f3ca8
         DelegateHandlers: DelegateHandlers(),
         DelegateInference: DelegateInference(),
         ContextVariables: create_context_variables(),
@@ -200,11 +192,7 @@
 
 # Classes that don't need serialization
 UNSERIALIZED_CLASSES = [
-<<<<<<< HEAD
-    ReadOnlyFunctionCollection,
-=======
     ReadOnlyPluginCollection,
->>>>>>> e15f3ca8
 ]
 
 STATELESS_CLASSES = [
@@ -231,11 +219,7 @@
     ParameterView,
     FunctionView,
     FunctionsView,
-<<<<<<< HEAD
-    ReadOnlyFunctionCollection,
-=======
     ReadOnlyPluginCollection,
->>>>>>> e15f3ca8
     PluginCollection,
     ContextVariables,
     SKContext[NullMemory],
