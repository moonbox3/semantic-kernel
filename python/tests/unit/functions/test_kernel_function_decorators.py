import sys
from typing import TYPE_CHECKING, AsyncIterable, Optional, Union

import pytest

if sys.version_info >= (3, 9):
    from typing import Annotated
else:
    from typing_extensions import Annotated

from semantic_kernel.functions.kernel_arguments import KernelArguments
from semantic_kernel.functions.kernel_function_decorator import _parse_annotation, kernel_function

if TYPE_CHECKING:
    from semantic_kernel.functions.kernel_arguments import KernelArguments


class MiscClass:
    __test__ = False

    @kernel_function(description="description")
    def func_with_description(self, input):
        return input

    @kernel_function(description="description")
    def func_no_name(self, input):
        return input

    @kernel_function(description="description", name="my-name")
    def func_with_name(self, input):
        return input

    @kernel_function()
    def func_docstring_as_description(self, input):
        """description"""
        return input

    @kernel_function()
    def func_input_annotated(self, input: Annotated[str, "input description"]):
        return input

    @kernel_function()
    def func_input_annotated_optional(self, input: Annotated[Optional[str], "input description"] = "test"):
        return input

    @kernel_function()
    def func_input_optional(self, input: Optional[str] = "test"):
        return input

    @kernel_function()
    def func_return_type(self, input: str) -> str:
        return input

    @kernel_function()
    def func_return_type_optional(self, input: str) -> Optional[str]:
        return input

    @kernel_function()
    def func_return_type_annotated(self, input: str) -> Annotated[str, "test return"]:
        return input

    @kernel_function()
    def func_return_type_streaming(self, input: str) -> Annotated[AsyncIterable[str], "test return"]:
        yield input


def test_func_name_as_name():
    decorator_test = MiscClass()
    my_func = getattr(decorator_test, "func_with_description")
    assert my_func.__kernel_function_name__ == "func_with_description"


def test_description():
    decorator_test = MiscClass()
    my_func = getattr(decorator_test, "func_with_description")
    assert my_func.__kernel_function_description__ == "description"


def test_kernel_function_name_not_specified():
    decorator_test = MiscClass()
    my_func = getattr(decorator_test, "func_no_name")
    assert my_func.__kernel_function_name__ == "func_no_name"


def test_kernel_function_with_name_specified():
    decorator_test = MiscClass()
    my_func = getattr(decorator_test, "func_with_name")
    assert my_func.__kernel_function_name__ == "my-name"


def test_kernel_function_docstring_as_description():
    decorator_test = MiscClass()
    my_func = getattr(decorator_test, "func_docstring_as_description")
    assert my_func.__kernel_function_description__ == "description"


def test_kernel_function_param_annotated():
    decorator_test = MiscClass()
    my_func = getattr(decorator_test, "func_input_annotated")
    assert my_func.__kernel_function_context_parameters__[0]["description"] == "input description"
    assert my_func.__kernel_function_context_parameters__[0]["type"] == "str"
<<<<<<< HEAD
    assert my_func.__kernel_function_context_parameters__[0]["required"] is True
=======
    assert my_func.__kernel_function_context_parameters__[0]["required"]
>>>>>>> 2a3e52af
    assert my_func.__kernel_function_context_parameters__[0]["default_value"] is None
    assert my_func.__kernel_function_context_parameters__[0]["name"] == "input"


def test_kernel_function_param_optional():
    decorator_test = MiscClass()
    my_func = getattr(decorator_test, "func_input_optional")
    assert my_func.__kernel_function_context_parameters__[0]["description"] == ""
    assert my_func.__kernel_function_context_parameters__[0]["type"] == "str"
<<<<<<< HEAD
    assert my_func.__kernel_function_context_parameters__[0]["required"] is False
=======
    assert not my_func.__kernel_function_context_parameters__[0]["required"]
>>>>>>> 2a3e52af
    assert my_func.__kernel_function_context_parameters__[0]["default_value"] == "test"
    assert my_func.__kernel_function_context_parameters__[0]["name"] == "input"


def test_kernel_function_param_annotated_optional():
    decorator_test = MiscClass()
    my_func = getattr(decorator_test, "func_input_annotated_optional")
    assert my_func.__kernel_function_context_parameters__[0]["description"] == "input description"
    assert my_func.__kernel_function_context_parameters__[0]["type"] == "str"
<<<<<<< HEAD
    assert my_func.__kernel_function_context_parameters__[0]["required"] is False
=======
    assert not my_func.__kernel_function_context_parameters__[0]["required"]
>>>>>>> 2a3e52af
    assert my_func.__kernel_function_context_parameters__[0]["default_value"] == "test"
    assert my_func.__kernel_function_context_parameters__[0]["name"] == "input"


def test_kernel_function_return_type():
    decorator_test = MiscClass()
    my_func = getattr(decorator_test, "func_return_type")
    assert my_func.__kernel_function_return_type__ == "str"
    assert my_func.__kernel_function_return_description__ == ""
<<<<<<< HEAD
    assert my_func.__kernel_function_return_required__ is True
    assert my_func.__kernel_function_streaming__ is False
=======
    assert my_func.__kernel_function_return_required__
    assert not my_func.__kernel_function_streaming__
>>>>>>> 2a3e52af


def test_kernel_function_return_type_optional():
    decorator_test = MiscClass()
    my_func = getattr(decorator_test, "func_return_type_optional")
    assert my_func.__kernel_function_return_type__ == "str"
    assert my_func.__kernel_function_return_description__ == ""
<<<<<<< HEAD
    assert my_func.__kernel_function_return_required__ is False
    assert my_func.__kernel_function_streaming__ is False
=======
    assert not my_func.__kernel_function_return_required__
    assert not my_func.__kernel_function_streaming__
>>>>>>> 2a3e52af


def test_kernel_function_return_type_annotated():
    decorator_test = MiscClass()
    my_func = getattr(decorator_test, "func_return_type_annotated")
    assert my_func.__kernel_function_return_type__ == "str"
    assert my_func.__kernel_function_return_description__ == "test return"
<<<<<<< HEAD
    assert my_func.__kernel_function_return_required__ is True
    assert my_func.__kernel_function_streaming__ is False
=======
    assert my_func.__kernel_function_return_required__
    assert not my_func.__kernel_function_streaming__
>>>>>>> 2a3e52af


def test_kernel_function_return_type_streaming():
    decorator_test = MiscClass()
    my_func = getattr(decorator_test, "func_return_type_streaming")
    assert my_func.__kernel_function_return_type__ == "str"
    assert my_func.__kernel_function_return_description__ == "test return"
<<<<<<< HEAD
    assert my_func.__kernel_function_return_required__ is True
    assert my_func.__kernel_function_streaming__ is True
=======
    assert my_func.__kernel_function_return_required__
    assert my_func.__kernel_function_streaming__
>>>>>>> 2a3e52af


@pytest.mark.parametrize(
    ("annotation", "description", "type_", "required"),
    [
        (Annotated[str, "test"], "test", "str", True),
        (Annotated[Optional[str], "test"], "test", "str", False),
        (Annotated[AsyncIterable[str], "test"], "test", "str", True),
        (Annotated[Optional[Union[str, int]], "test"], "test", "str, int", False),
        (str, "", "str", True),
        (Union[str, int, float, "KernelArguments"], "", "str, int, float, KernelArguments", True),
    ],
)
def test_annotation_parsing(annotation, description, type_, required):
    out_description, out_type_, out_required = _parse_annotation(annotation)

    assert out_description == description
    assert out_type_ == type_
    assert out_required == required<|MERGE_RESOLUTION|>--- conflicted
+++ resolved
@@ -99,11 +99,7 @@
     my_func = getattr(decorator_test, "func_input_annotated")
     assert my_func.__kernel_function_context_parameters__[0]["description"] == "input description"
     assert my_func.__kernel_function_context_parameters__[0]["type"] == "str"
-<<<<<<< HEAD
-    assert my_func.__kernel_function_context_parameters__[0]["required"] is True
-=======
     assert my_func.__kernel_function_context_parameters__[0]["required"]
->>>>>>> 2a3e52af
     assert my_func.__kernel_function_context_parameters__[0]["default_value"] is None
     assert my_func.__kernel_function_context_parameters__[0]["name"] == "input"
 
@@ -113,11 +109,7 @@
     my_func = getattr(decorator_test, "func_input_optional")
     assert my_func.__kernel_function_context_parameters__[0]["description"] == ""
     assert my_func.__kernel_function_context_parameters__[0]["type"] == "str"
-<<<<<<< HEAD
-    assert my_func.__kernel_function_context_parameters__[0]["required"] is False
-=======
     assert not my_func.__kernel_function_context_parameters__[0]["required"]
->>>>>>> 2a3e52af
     assert my_func.__kernel_function_context_parameters__[0]["default_value"] == "test"
     assert my_func.__kernel_function_context_parameters__[0]["name"] == "input"
 
@@ -127,11 +119,7 @@
     my_func = getattr(decorator_test, "func_input_annotated_optional")
     assert my_func.__kernel_function_context_parameters__[0]["description"] == "input description"
     assert my_func.__kernel_function_context_parameters__[0]["type"] == "str"
-<<<<<<< HEAD
-    assert my_func.__kernel_function_context_parameters__[0]["required"] is False
-=======
     assert not my_func.__kernel_function_context_parameters__[0]["required"]
->>>>>>> 2a3e52af
     assert my_func.__kernel_function_context_parameters__[0]["default_value"] == "test"
     assert my_func.__kernel_function_context_parameters__[0]["name"] == "input"
 
@@ -141,13 +129,8 @@
     my_func = getattr(decorator_test, "func_return_type")
     assert my_func.__kernel_function_return_type__ == "str"
     assert my_func.__kernel_function_return_description__ == ""
-<<<<<<< HEAD
-    assert my_func.__kernel_function_return_required__ is True
-    assert my_func.__kernel_function_streaming__ is False
-=======
     assert my_func.__kernel_function_return_required__
     assert not my_func.__kernel_function_streaming__
->>>>>>> 2a3e52af
 
 
 def test_kernel_function_return_type_optional():
@@ -155,13 +138,8 @@
     my_func = getattr(decorator_test, "func_return_type_optional")
     assert my_func.__kernel_function_return_type__ == "str"
     assert my_func.__kernel_function_return_description__ == ""
-<<<<<<< HEAD
-    assert my_func.__kernel_function_return_required__ is False
-    assert my_func.__kernel_function_streaming__ is False
-=======
     assert not my_func.__kernel_function_return_required__
     assert not my_func.__kernel_function_streaming__
->>>>>>> 2a3e52af
 
 
 def test_kernel_function_return_type_annotated():
@@ -169,13 +147,8 @@
     my_func = getattr(decorator_test, "func_return_type_annotated")
     assert my_func.__kernel_function_return_type__ == "str"
     assert my_func.__kernel_function_return_description__ == "test return"
-<<<<<<< HEAD
-    assert my_func.__kernel_function_return_required__ is True
-    assert my_func.__kernel_function_streaming__ is False
-=======
     assert my_func.__kernel_function_return_required__
     assert not my_func.__kernel_function_streaming__
->>>>>>> 2a3e52af
 
 
 def test_kernel_function_return_type_streaming():
@@ -183,13 +156,8 @@
     my_func = getattr(decorator_test, "func_return_type_streaming")
     assert my_func.__kernel_function_return_type__ == "str"
     assert my_func.__kernel_function_return_description__ == "test return"
-<<<<<<< HEAD
-    assert my_func.__kernel_function_return_required__ is True
-    assert my_func.__kernel_function_streaming__ is True
-=======
     assert my_func.__kernel_function_return_required__
     assert my_func.__kernel_function_streaming__
->>>>>>> 2a3e52af
 
 
 @pytest.mark.parametrize(
