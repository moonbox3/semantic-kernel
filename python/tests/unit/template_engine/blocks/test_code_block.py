from unittest.mock import Mock

from pytest import mark, raises

from semantic_kernel.memory.null_memory import NullMemory
from semantic_kernel.orchestration.context_variables import ContextVariables
from semantic_kernel.orchestration.delegate_types import DelegateTypes
<<<<<<< HEAD
from semantic_kernel.orchestration.sk_context import SKContext
from semantic_kernel.orchestration.sk_function import SKFunction
from semantic_kernel.plugin_definition.default_kernel_plugin import DefaultKernelPlugin
from semantic_kernel.plugin_definition.kernel_plugin_collection import (
    KernelPluginCollection,
=======
from semantic_kernel.orchestration.kernel_context import KernelContext
from semantic_kernel.orchestration.kernel_function import KernelFunction
from semantic_kernel.plugin_definition.read_only_plugin_collection_base import (
    ReadOnlyPluginCollectionBase,
>>>>>>> 08710373
)
from semantic_kernel.template_engine.blocks.block_types import BlockTypes
from semantic_kernel.template_engine.blocks.code_block import CodeBlock
from semantic_kernel.template_engine.blocks.function_id_block import FunctionIdBlock
from semantic_kernel.template_engine.blocks.val_block import ValBlock
from semantic_kernel.template_engine.blocks.var_block import VarBlock


class TestCodeBlock:
    def setup_method(self):
        self.plugins = Mock(spec=KernelPluginCollection)

    @mark.asyncio
    async def test_it_throws_if_a_function_doesnt_exist(self):
        context = KernelContext.model_construct(
            variables=ContextVariables(),
            memory=NullMemory(),
            plugin_collection=KernelPluginCollection(),
        )

        target = CodeBlock(
            content="functionName",
        )

        with raises(ValueError):
            await target.render_code_async(context)

    @mark.asyncio
    async def test_it_throws_if_a_function_call_throws(self):
<<<<<<< HEAD
=======
        context = KernelContext.model_construct(
            variables=ContextVariables(),
            memory=NullMemory(),
            plugin_collection=self.plugins,
        )

>>>>>>> 08710373
        def invoke(_):
            raise Exception("error")

        function = KernelFunction(
            delegate_type=DelegateTypes.InKernelContext,
            delegate_function=invoke,
            plugin_name="",
            function_name="funcName",
            description="",
            parameters=[],
            is_semantic=False,
        )

        dkp = DefaultKernelPlugin(name="test", functions=[function])
        plugins = KernelPluginCollection()
        plugins.add(dkp)

        # Create a context with the variables, memory, and plugin collection
        context = SKContext.model_construct(
            variables=ContextVariables(),
            memory=NullMemory(),
            plugin_collection=plugins,
        )

        target = CodeBlock(
            content="functionName",
        )

        with raises(ValueError):
            await target.render_code_async(context)

    def test_it_has_the_correct_type(self):
        assert (
            CodeBlock(
                content="",
            ).type
            == BlockTypes.CODE
        )

    def test_it_trims_spaces(self):
        assert (
            CodeBlock(
                content="  aa  ",
            ).content
            == "aa"
        )

    def test_it_checks_validity_of_internal_blocks(self):
        valid_block1 = FunctionIdBlock(content="x")

        valid_block2 = ValBlock(content="''")
        invalid_block = VarBlock(content="!notvalid")

        code_block1 = CodeBlock(
            tokens=[valid_block1, valid_block2],
            content="",
        )
        code_block2 = CodeBlock(
            tokens=[valid_block1, invalid_block],
            content="",
        )

        is_valid1, _ = code_block1.is_valid()
        is_valid2, _ = code_block2.is_valid()

        assert is_valid1
        assert not is_valid2

    def test_it_requires_a_valid_function_call(self):
        func_id = FunctionIdBlock(content="funcName")

        val_block = ValBlock(content="'value'")
        var_block = VarBlock(content="$var")

        code_block1 = CodeBlock(
            tokens=[func_id, val_block],
            content="",
        )
        code_block2 = CodeBlock(
            tokens=[func_id, var_block],
            content="",
        )
        code_block3 = CodeBlock(
            tokens=[func_id, func_id],
            content="",
        )
        code_block4 = CodeBlock(
            tokens=[func_id, var_block, var_block],
            content="",
        )

        is_valid1, _ = code_block1.is_valid()
        is_valid2, _ = code_block2.is_valid()

        is_valid3, _ = code_block3.is_valid()
        is_valid4, _ = code_block4.is_valid()

        assert is_valid1
        assert is_valid2

        assert not is_valid3
        assert not is_valid4

    @mark.asyncio
    async def test_it_renders_code_block_consisting_of_just_a_var_block1(self):
        variables = ContextVariables()
        variables["varName"] = "foo"

        context = KernelContext.model_construct(
            variables=variables,
            memory=NullMemory(),
            plugin_collection=None,
        )

        code_block = CodeBlock(
            content="$varName",
        )
        result = await code_block.render_code_async(context)

        assert result == "foo"

    @mark.asyncio
    async def test_it_renders_code_block_consisting_of_just_a_var_block2(self):
        variables = ContextVariables()
        variables["varName"] = "bar"

        context = KernelContext.model_construct(
            variables=variables,
            memory=NullMemory(),
            plugin_collection=None,
        )

        code_block = CodeBlock(
            tokens=[VarBlock(content="$varName")],
            content="",
        )
        result = await code_block.render_code_async(context)

        assert result == "bar"

    @mark.asyncio
    async def test_it_renders_code_block_consisting_of_just_a_val_block1(self):
        context = KernelContext.model_construct(
            variables=ContextVariables(),
            memory=NullMemory(),
            plugin_collection=None,
        )

        code_block = CodeBlock(
            content="'ciao'",
        )
        result = await code_block.render_code_async(context)

        assert result == "ciao"

    @mark.asyncio
    async def test_it_renders_code_block_consisting_of_just_a_val_block2(self):
        context = KernelContext.model_construct(
            variables=ContextVariables(),
            memory=NullMemory(),
            plugin_collection=None,
        )

        code_block = CodeBlock(
            tokens=[ValBlock(content="'arrivederci'")],
            content="",
        )
        result = await code_block.render_code_async(context)

        assert result == "arrivederci"

    @mark.asyncio
    async def test_it_invokes_function_cloning_all_variables(self):
        # Set up initial context variables
        variables = ContextVariables()
        variables["input"] = "zero"
        variables["var1"] = "uno"
        variables["var2"] = "due"

<<<<<<< HEAD
=======
        # Create a context with the variables, memory, and plugin collection
        context = KernelContext.model_construct(
            variables=variables,
            memory=NullMemory(),
            plugin_collection=self.plugins,
        )

>>>>>>> 08710373
        # Create a FunctionIdBlock with the function name
        func_id = FunctionIdBlock(content="funcName")

        # Set up a canary dictionary to track changes in the context variables
        canary = {"input": "", "var1": "", "var2": ""}

        # Define the function to be invoked, which modifies the canary
        # and context variables
        def invoke(ctx):
            nonlocal canary
            canary["input"] = ctx["input"]
            canary["var1"] = ctx["var1"]
            canary["var2"] = ctx["var2"]

            ctx["input"] = "overridden"
            ctx["var1"] = "overridden"
            ctx["var2"] = "overridden"

        # Create an KernelFunction with the invoke function as its delegate
        function = KernelFunction(
            delegate_type=DelegateTypes.InKernelContext,
            delegate_function=invoke,
            plugin_name="",
            function_name="funcName",
            description="",
            parameters=[],
            is_semantic=False,
        )

        dkp = DefaultKernelPlugin(name="test", functions=[function])
        plugins = KernelPluginCollection()
        plugins.add(dkp)

        # Create a context with the variables, memory, and plugin collection
        context = SKContext.model_construct(
            variables=variables,
            memory=NullMemory(),
            plugin_collection=plugins,
        )

        # Create a CodeBlock with the FunctionIdBlock and render it with the context
        code_block = CodeBlock(
            tokens=[func_id],
            content="",
        )
        await code_block.render_code_async(context)

        # Check that the canary values match the original context variables
        assert canary["input"] == "zero"
        assert canary["var1"] == "uno"
        assert canary["var2"] == "due"

        # Check that the original context variables were not modified
        assert variables["input"] == "zero"
        assert variables["var1"] == "uno"
        assert variables["var2"] == "due"

    @mark.asyncio
    async def test_it_invokes_function_with_custom_variable(self):
        # Define custom variable name and value
        VAR_NAME = "varName"
        VAR_VALUE = "varValue"

        # Set up initial context variables
        variables = ContextVariables()
        variables[VAR_NAME] = VAR_VALUE

<<<<<<< HEAD
=======
        # Create a context with the variables, memory, and plugin collection
        context = KernelContext.model_construct(
            variables=variables,
            memory=NullMemory(),
            plugin_collection=self.plugins,
        )

>>>>>>> 08710373
        # Create a FunctionIdBlock with the function name and a
        # VarBlock with the custom variable
        func_id = FunctionIdBlock(content="funcName")
        var_block = VarBlock(content=f"${VAR_NAME}")

        # Set up a canary variable to track changes in the context input
        canary = ""

        # Define the function to be invoked, which modifies the canary variable
        def invoke(ctx):
            nonlocal canary
            canary = ctx["input"]

        # Create an KernelFunction with the invoke function as its delegate
        function = KernelFunction(
            delegate_type=DelegateTypes.InKernelContext,
            delegate_function=invoke,
            plugin_name="",
            function_name="funcName",
            description="",
            parameters=[],
            is_semantic=False,
        )

        dkp = DefaultKernelPlugin(name="test", functions=[function])
        plugins = KernelPluginCollection()
        plugins.add(dkp)

        # Create a context with the variables, memory, and plugin collection
        context = SKContext.model_construct(
            variables=variables,
            memory=NullMemory(),
            plugin_collection=plugins,
        )

        # Create a CodeBlock with the FunctionIdBlock and VarBlock,
        # and render it with the context
        code_block = CodeBlock(
            tokens=[func_id, var_block],
            content="",
        )
        result = await code_block.render_code_async(context)

        # Check that the result matches the custom variable value
        assert result == VAR_VALUE
        # Check that the canary value matches the custom variable value
        assert canary == VAR_VALUE

    @mark.asyncio
    async def test_it_invokes_function_with_custom_value(self):
        # Define a value to be used in the test
        VALUE = "value"

<<<<<<< HEAD
=======
        # Create a context with empty variables, memory, and plugin collection
        context = KernelContext.model_construct(
            variables=ContextVariables(),
            memory=NullMemory(),
            plugin_collection=self.plugins,
        )

>>>>>>> 08710373
        # Create a FunctionIdBlock with the function name and a ValBlock with the value
        func_id = FunctionIdBlock(content="funcName")
        val_block = ValBlock(content=f"'{VALUE}'")

        # Set up a canary variable to track changes in the context input
        canary = ""

        # Define the function to be invoked, which modifies the canary variable
        def invoke(ctx):
            nonlocal canary
            canary = ctx["input"]

        # Create an KernelFunction with the invoke function as its delegate
        function = KernelFunction(
            delegate_type=DelegateTypes.InKernelContext,
            delegate_function=invoke,
            plugin_name="",
            function_name="funcName",
            description="",
            parameters=[],
            is_semantic=False,
        )

        dkp = DefaultKernelPlugin(name="test", functions=[function])
        plugins = KernelPluginCollection()
        plugins.add(dkp)

        # Create a context with empty variables, memory, and plugin collection
        context = SKContext.model_construct(
            variables=ContextVariables(),
            memory=NullMemory(),
            plugin_collection=plugins,
        )

        # Create a CodeBlock with the FunctionIdBlock and ValBlock,
        # and render it with the context
        code_block = CodeBlock(
            tokens=[func_id, val_block],
            content="",
        )
        result = await code_block.render_code_async(context)

        # Check that the result matches the value
        assert result == VALUE
        # Check that the canary value matches the value
        assert canary == VALUE<|MERGE_RESOLUTION|>--- conflicted
+++ resolved
@@ -5,18 +5,11 @@
 from semantic_kernel.memory.null_memory import NullMemory
 from semantic_kernel.orchestration.context_variables import ContextVariables
 from semantic_kernel.orchestration.delegate_types import DelegateTypes
-<<<<<<< HEAD
-from semantic_kernel.orchestration.sk_context import SKContext
-from semantic_kernel.orchestration.sk_function import SKFunction
+from semantic_kernel.orchestration.kernel_context import KernelContext
+from semantic_kernel.functions.kernel_function import KernelFunction
 from semantic_kernel.plugin_definition.default_kernel_plugin import DefaultKernelPlugin
 from semantic_kernel.plugin_definition.kernel_plugin_collection import (
     KernelPluginCollection,
-=======
-from semantic_kernel.orchestration.kernel_context import KernelContext
-from semantic_kernel.orchestration.kernel_function import KernelFunction
-from semantic_kernel.plugin_definition.read_only_plugin_collection_base import (
-    ReadOnlyPluginCollectionBase,
->>>>>>> 08710373
 )
 from semantic_kernel.template_engine.blocks.block_types import BlockTypes
 from semantic_kernel.template_engine.blocks.code_block import CodeBlock
@@ -46,15 +39,6 @@
 
     @mark.asyncio
     async def test_it_throws_if_a_function_call_throws(self):
-<<<<<<< HEAD
-=======
-        context = KernelContext.model_construct(
-            variables=ContextVariables(),
-            memory=NullMemory(),
-            plugin_collection=self.plugins,
-        )
-
->>>>>>> 08710373
         def invoke(_):
             raise Exception("error")
 
@@ -73,7 +57,7 @@
         plugins.add(dkp)
 
         # Create a context with the variables, memory, and plugin collection
-        context = SKContext.model_construct(
+        context = KernelContext.model_construct(
             variables=ContextVariables(),
             memory=NullMemory(),
             plugin_collection=plugins,
@@ -234,16 +218,6 @@
         variables["var1"] = "uno"
         variables["var2"] = "due"
 
-<<<<<<< HEAD
-=======
-        # Create a context with the variables, memory, and plugin collection
-        context = KernelContext.model_construct(
-            variables=variables,
-            memory=NullMemory(),
-            plugin_collection=self.plugins,
-        )
-
->>>>>>> 08710373
         # Create a FunctionIdBlock with the function name
         func_id = FunctionIdBlock(content="funcName")
 
@@ -278,7 +252,7 @@
         plugins.add(dkp)
 
         # Create a context with the variables, memory, and plugin collection
-        context = SKContext.model_construct(
+        context = KernelContext.model_construct(
             variables=variables,
             memory=NullMemory(),
             plugin_collection=plugins,
@@ -311,16 +285,6 @@
         variables = ContextVariables()
         variables[VAR_NAME] = VAR_VALUE
 
-<<<<<<< HEAD
-=======
-        # Create a context with the variables, memory, and plugin collection
-        context = KernelContext.model_construct(
-            variables=variables,
-            memory=NullMemory(),
-            plugin_collection=self.plugins,
-        )
-
->>>>>>> 08710373
         # Create a FunctionIdBlock with the function name and a
         # VarBlock with the custom variable
         func_id = FunctionIdBlock(content="funcName")
@@ -350,7 +314,7 @@
         plugins.add(dkp)
 
         # Create a context with the variables, memory, and plugin collection
-        context = SKContext.model_construct(
+        context = KernelContext.model_construct(
             variables=variables,
             memory=NullMemory(),
             plugin_collection=plugins,
@@ -374,16 +338,6 @@
         # Define a value to be used in the test
         VALUE = "value"
 
-<<<<<<< HEAD
-=======
-        # Create a context with empty variables, memory, and plugin collection
-        context = KernelContext.model_construct(
-            variables=ContextVariables(),
-            memory=NullMemory(),
-            plugin_collection=self.plugins,
-        )
-
->>>>>>> 08710373
         # Create a FunctionIdBlock with the function name and a ValBlock with the value
         func_id = FunctionIdBlock(content="funcName")
         val_block = ValBlock(content=f"'{VALUE}'")
@@ -412,7 +366,7 @@
         plugins.add(dkp)
 
         # Create a context with empty variables, memory, and plugin collection
-        context = SKContext.model_construct(
+        context = KernelContext.model_construct(
             variables=ContextVariables(),
             memory=NullMemory(),
             plugin_collection=plugins,
