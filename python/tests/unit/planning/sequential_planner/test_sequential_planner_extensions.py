# Copyright (c) Microsoft. All rights reserved.

from unittest.mock import Mock

import pytest

from semantic_kernel.memory.memory_query_result import MemoryQueryResult
from semantic_kernel.memory.semantic_text_memory_base import SemanticTextMemoryBase
from semantic_kernel.orchestration.context_variables import ContextVariables
<<<<<<< HEAD
from semantic_kernel.orchestration.sk_context import SKContext
=======
from semantic_kernel.orchestration.kernel_context import KernelContext
from semantic_kernel.orchestration.kernel_function_base import KernelFunctionBase
>>>>>>> 08710373
from semantic_kernel.planning.sequential_planner.sequential_planner_config import (
    SequentialPlannerConfig,
)
from semantic_kernel.planning.sequential_planner.sequential_planner_extensions import (
    SequentialPlannerFunctionViewExtension,
    SequentialPlannerKernelContextExtension,
)
from semantic_kernel.plugin_definition.function_view import FunctionView
from semantic_kernel.plugin_definition.functions_view import FunctionsView
from semantic_kernel.plugin_definition.kernel_plugin_collection import (
    KernelPluginCollection,
)


async def _async_generator(query_result):
    yield query_result


@pytest.mark.asyncio
async def test_can_call_get_available_functions_with_no_functions_async():
    variables = ContextVariables()
    plugins = KernelPluginCollection()

    memory = Mock(spec=SemanticTextMemoryBase)
    memory_query_result = MemoryQueryResult(
        is_reference=False,
        id="id",
        text="text",
        description="description",
        external_source_name="sourceName",
        additional_metadata="value",
        relevance=0.8,
        embedding=None,
    )

    async_enumerable = _async_generator(memory_query_result)
    memory.search_async.return_value = async_enumerable

    # Arrange GetAvailableFunctionsAsync parameters
<<<<<<< HEAD
    context = SKContext(variables=variables, memory=memory, plugin_collection=plugins)
=======
    context = KernelContext(variables, memory, plugins.read_only_plugin_collection)
>>>>>>> 08710373
    config = SequentialPlannerConfig()
    semantic_query = "test"

    # Act
    result = await SequentialPlannerKernelContextExtension.get_available_functions_async(
        context, config, semantic_query
    )

    # Assert
    assert result is not None
    memory.search_async.assert_not_called()


@pytest.mark.asyncio
async def test_can_call_get_available_functions_with_functions_async():
    variables = ContextVariables()

<<<<<<< HEAD
=======
    function_mock = Mock(spec=KernelFunctionBase)
>>>>>>> 08710373
    functions_view = FunctionsView()
    function_view = FunctionView(
        "functionName",
        "pluginName",
        "description",
        [],
        is_semantic=True,
        is_asynchronous=False,
    )
    native_function_view = FunctionView(
        "nativeFunctionName",
        "pluginName",
        "description",
        [],
        is_semantic=False,
        is_asynchronous=False,
    )
    functions_view.add_function(function_view)
    functions_view.add_function(native_function_view)

    mock_plugins = Mock(spec=KernelPluginCollection)
    mock_plugins.get_functions_view.return_value = functions_view

    memory_query_result = MemoryQueryResult(
        is_reference=False,
        id=SequentialPlannerFunctionViewExtension.to_fully_qualified_name(function_view),
        text="text",
        description="description",
        external_source_name="sourceName",
        additional_metadata="value",
        relevance=0.8,
        embedding=None,
    )

    async_enumerable = _async_generator(memory_query_result)
    memory = Mock(spec=SemanticTextMemoryBase)
    memory.search_async.return_value = async_enumerable

    # Arrange GetAvailableFunctionsAsync parameters
<<<<<<< HEAD
    context = SKContext.model_construct(variables=variables, memory=memory, plugin_collection=mock_plugins)
=======
    context = KernelContext.model_construct(variables=variables, memory=memory, plugin_collection=plugins)
>>>>>>> 08710373
    config = SequentialPlannerConfig()
    semantic_query = "test"

    # Act
    result = await SequentialPlannerKernelContextExtension.get_available_functions_async(
        context, config, semantic_query
    )

    # Assert
    assert result is not None
    assert len(result) == 2
    assert result[0] == function_view

    # Arrange update IncludedFunctions
    config.included_functions.append(["nativeFunctionName"])

    # Act
    result = await SequentialPlannerKernelContextExtension.get_available_functions_async(
        context, config, semantic_query
    )

    # Assert
    assert result is not None
    assert len(result) == 2  # IncludedFunctions should be added to the result
    assert result[0] == function_view
    assert result[1] == native_function_view


@pytest.mark.asyncio
async def test_can_call_get_available_functions_with_functions_and_relevancy_async():
    # Arrange
    variables = ContextVariables()

    # Arrange FunctionView
<<<<<<< HEAD
=======
    function_mock = Mock(spec=KernelFunctionBase)
>>>>>>> 08710373
    functions_view = FunctionsView()
    function_view = FunctionView(
        "functionName",
        "pluginName",
        "description",
        [],
        is_semantic=True,
        is_asynchronous=False,
    )
    native_function_view = FunctionView(
        "nativeFunctionName",
        "pluginName",
        "description",
        [],
        is_semantic=False,
        is_asynchronous=False,
    )
    functions_view.add_function(function_view)
    functions_view.add_function(native_function_view)

    # Arrange Mock Memory and Result
    memory_query_result = MemoryQueryResult(
        is_reference=False,
        id=SequentialPlannerFunctionViewExtension.to_fully_qualified_name(function_view),
        text="text",
        description="description",
        external_source_name="sourceName",
        additional_metadata="value",
        relevance=0.8,
        embedding=None,
    )
    memory = Mock(spec=SemanticTextMemoryBase)
    memory.search_async.return_value = _async_generator(memory_query_result)

    mock_plugins = Mock(spec=KernelPluginCollection)
    mock_plugins.get_functions_view.return_value = functions_view

    # Arrange GetAvailableFunctionsAsync parameters
    context = KernelContext.model_construct(
        variables=variables,
        memory=memory,
        plugin_collection=mock_plugins,
    )
    config = SequentialPlannerConfig(relevancy_threshold=0.78)
    semantic_query = "test"

    # Act
    result = await SequentialPlannerKernelContextExtension.get_available_functions_async(
        context, config, semantic_query
    )

    # Assert
    assert result is not None
    assert len(result) == 1
    assert result[0] == function_view

<<<<<<< HEAD
=======
    # Arrange update IncludedFunctions
    config.included_functions.append("nativeFunctionName")
    memory.search_async.return_value = _async_generator(memory_query_result)

    # Act
    result = await SequentialPlannerKernelContextExtension.get_available_functions_async(
        context, config, semantic_query
    )

    # Assert
    assert result is not None
    assert len(result) == 2  # IncludedFunctions should be added to the result
    assert result[0] == function_view
    assert result[1] == native_function_view

>>>>>>> 08710373

@pytest.mark.asyncio
async def test_can_call_get_available_functions_async_with_default_relevancy_async():
    # Arrange
    variables = ContextVariables()
    plugins = KernelPluginCollection()

    # Arrange Mock Memory and Result
    memory_query_result = MemoryQueryResult(
        is_reference=False,
        id="id",
        text="text",
        description="description",
        external_source_name="sourceName",
        additional_metadata="value",
        relevance=0.8,
        embedding=None,
    )
    async_enumerable = _async_generator(memory_query_result)
    memory = Mock(spec=SemanticTextMemoryBase)
    memory.search_async.return_value = async_enumerable

    # Arrange GetAvailableFunctionsAsync parameters
    context = KernelContext.model_construct(variables=variables, memory=memory, plugin_collection=plugins)
    config = SequentialPlannerConfig(relevancy_threshold=0.78)
    semantic_query = "test"

    # Act
    result = await SequentialPlannerKernelContextExtension.get_available_functions_async(
        context, config, semantic_query
    )

    # Assert
    assert result is not None
    memory.search_async.assert_called_once()<|MERGE_RESOLUTION|>--- conflicted
+++ resolved
@@ -7,12 +7,7 @@
 from semantic_kernel.memory.memory_query_result import MemoryQueryResult
 from semantic_kernel.memory.semantic_text_memory_base import SemanticTextMemoryBase
 from semantic_kernel.orchestration.context_variables import ContextVariables
-<<<<<<< HEAD
-from semantic_kernel.orchestration.sk_context import SKContext
-=======
 from semantic_kernel.orchestration.kernel_context import KernelContext
-from semantic_kernel.orchestration.kernel_function_base import KernelFunctionBase
->>>>>>> 08710373
 from semantic_kernel.planning.sequential_planner.sequential_planner_config import (
     SequentialPlannerConfig,
 )
@@ -52,11 +47,7 @@
     memory.search_async.return_value = async_enumerable
 
     # Arrange GetAvailableFunctionsAsync parameters
-<<<<<<< HEAD
-    context = SKContext(variables=variables, memory=memory, plugin_collection=plugins)
-=======
-    context = KernelContext(variables, memory, plugins.read_only_plugin_collection)
->>>>>>> 08710373
+    context = KernelContext(variables=variables, memory=memory, plugin_collection=plugins)
     config = SequentialPlannerConfig()
     semantic_query = "test"
 
@@ -74,10 +65,6 @@
 async def test_can_call_get_available_functions_with_functions_async():
     variables = ContextVariables()
 
-<<<<<<< HEAD
-=======
-    function_mock = Mock(spec=KernelFunctionBase)
->>>>>>> 08710373
     functions_view = FunctionsView()
     function_view = FunctionView(
         "functionName",
@@ -117,11 +104,7 @@
     memory.search_async.return_value = async_enumerable
 
     # Arrange GetAvailableFunctionsAsync parameters
-<<<<<<< HEAD
-    context = SKContext.model_construct(variables=variables, memory=memory, plugin_collection=mock_plugins)
-=======
-    context = KernelContext.model_construct(variables=variables, memory=memory, plugin_collection=plugins)
->>>>>>> 08710373
+    context = KernelContext.model_construct(variables=variables, memory=memory, plugin_collection=mock_plugins)
     config = SequentialPlannerConfig()
     semantic_query = "test"
 
@@ -156,10 +139,6 @@
     variables = ContextVariables()
 
     # Arrange FunctionView
-<<<<<<< HEAD
-=======
-    function_mock = Mock(spec=KernelFunctionBase)
->>>>>>> 08710373
     functions_view = FunctionsView()
     function_view = FunctionView(
         "functionName",
@@ -216,24 +195,6 @@
     assert len(result) == 1
     assert result[0] == function_view
 
-<<<<<<< HEAD
-=======
-    # Arrange update IncludedFunctions
-    config.included_functions.append("nativeFunctionName")
-    memory.search_async.return_value = _async_generator(memory_query_result)
-
-    # Act
-    result = await SequentialPlannerKernelContextExtension.get_available_functions_async(
-        context, config, semantic_query
-    )
-
-    # Assert
-    assert result is not None
-    assert len(result) == 2  # IncludedFunctions should be added to the result
-    assert result[0] == function_view
-    assert result[1] == native_function_view
-
->>>>>>> 08710373
 
 @pytest.mark.asyncio
 async def test_can_call_get_available_functions_async_with_default_relevancy_async():
