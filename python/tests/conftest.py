# Copyright (c) Microsoft. All rights reserved.

import os
import typing as t
import warnings

import pytest

import semantic_kernel as sk
from semantic_kernel.memory.null_memory import NullMemory
from semantic_kernel.orchestration.context_variables import ContextVariables
from semantic_kernel.orchestration.sk_context import SKContext
from semantic_kernel.orchestration.sk_function import SKFunction
from semantic_kernel.plugin_definition.read_only_plugin_collection import (
<<<<<<< HEAD
    ReadOnlyFunctionCollection,
=======
    ReadOnlyPluginCollection,
>>>>>>> e15f3ca8
)


@pytest.fixture(autouse=True)
def enable_debug_mode():
    """Set `autouse=True` to enable easy debugging for tests.

    How to debug:
    1. Ensure [snoop](https://github.com/alexmojaki/snoop) is installed
        (`pip install snoop`).
    2. If you're doing print based debugging, use `pr` instead of `print`.
        That is, convert `print(some_var)` to `pr(some_var)`.
    3. If you want a trace of a particular functions calls, just add `ss()` as the first
        line of the function.

    NOTE:
    ----
        It's completely fine to leave `autouse=True` in the fixture. It doesn't affect
        the tests unless you use `pr` or `ss` in any test.

    NOTE:
    ----
        When you use `ss` or `pr` in a test, pylance or mypy will complain. This is
        because they don't know that we're adding these functions to the builtins. The
        tests will run fine though.
    """
    import builtins

    try:
        import snoop
    except ImportError:
        warnings.warn(
            "Install snoop to enable trace debugging. `pip install snoop`",
            ImportWarning,
        )
        return

    builtins.ss = snoop.snoop(depth=4).__enter__
    builtins.pr = snoop.pp


@pytest.fixture(scope="session")
def create_kernel():
    kernel = sk.Kernel()
    return kernel


@pytest.fixture(scope="session")
def get_aoai_config():
    if "Python_Integration_Tests" in os.environ:
        deployment_name = os.environ["AzureOpenAIEmbeddings__DeploymentName"]
        api_key = os.environ["AzureOpenAI__ApiKey"]
        endpoint = os.environ["AzureOpenAI__Endpoint"]
    else:
        # Load credentials from .env file
        deployment_name, api_key, endpoint = sk.azure_openai_settings_from_dot_env()
        deployment_name = "text-embedding-ada-002"

    return deployment_name, api_key, endpoint


@pytest.fixture(scope="session")
def get_oai_config():
    if "Python_Integration_Tests" in os.environ:
        api_key = os.environ["OpenAI__ApiKey"]
        org_id = None
    else:
        # Load credentials from .env file
        api_key, org_id = sk.openai_settings_from_dot_env()

    return api_key, org_id


@pytest.fixture()
def context_factory() -> t.Callable[[ContextVariables], SKContext]:
    """Return a factory for SKContext objects."""

    def create_context(context_variables: ContextVariables, *functions: SKFunction) -> SKContext:
        """Return a SKContext object."""
        return SKContext(
            context_variables,
            NullMemory(),
<<<<<<< HEAD
            plugin_collection=ReadOnlyFunctionCollection(
                data={ReadOnlyFunctionCollection.GLOBAL_PLUGIN.lower(): {f.name: f for f in functions}},
=======
            plugin_collection=ReadOnlyPluginCollection(
                data={ReadOnlyPluginCollection.GLOBAL_PLUGIN.lower(): {f.name: f for f in functions}},
>>>>>>> e15f3ca8
            ),
        )

    return create_context


@pytest.fixture(scope="session")
def get_gp_config():
    if "Python_Integration_Tests" in os.environ:
        api_key = os.environ["GOOGLE_PALM_API_KEY"]
    else:
        # Load credentials from .env file
        api_key = sk.google_palm_settings_from_dot_env()

    return api_key<|MERGE_RESOLUTION|>--- conflicted
+++ resolved
@@ -12,11 +12,7 @@
 from semantic_kernel.orchestration.sk_context import SKContext
 from semantic_kernel.orchestration.sk_function import SKFunction
 from semantic_kernel.plugin_definition.read_only_plugin_collection import (
-<<<<<<< HEAD
-    ReadOnlyFunctionCollection,
-=======
     ReadOnlyPluginCollection,
->>>>>>> e15f3ca8
 )
 
 
@@ -99,13 +95,8 @@
         return SKContext(
             context_variables,
             NullMemory(),
-<<<<<<< HEAD
-            plugin_collection=ReadOnlyFunctionCollection(
-                data={ReadOnlyFunctionCollection.GLOBAL_PLUGIN.lower(): {f.name: f for f in functions}},
-=======
             plugin_collection=ReadOnlyPluginCollection(
                 data={ReadOnlyPluginCollection.GLOBAL_PLUGIN.lower(): {f.name: f for f in functions}},
->>>>>>> e15f3ca8
             ),
         )
 
